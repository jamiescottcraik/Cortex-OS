--- conflicted
+++ resolved
@@ -15,22 +15,10 @@
         env:
           SEMGREP_SEVERITY_LEVEL: ERROR
         with:
-<<<<<<< HEAD
+
           config: |
             p/owasp-llm-top-ten
             p/mitre-atlas
-=======
-          node-version: '22'
-          cache: 'pnpm'
-      - name: Install pnpm
-        run: npm install -g pnpm
-      - name: Install dependencies
-        run: pnpm install --filter @cortex-os/security...
-      - name: Install Semgrep
-        run: pipx install semgrep==1.132.0
-      - name: Run Semgrep
-        run: pnpm -F @cortex-os/security semgrep
->>>>>>> 970d49f6
       - name: Upload SARIF
         if: always()
         uses: github/codeql-action/upload-sarif@v3
