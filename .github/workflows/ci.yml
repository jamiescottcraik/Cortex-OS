name: ci
on:
  push: { branches: ["main"] }
  pull_request:

permissions:
  contents: read

concurrency:
  group: ${{ github.workflow }}-${{ github.ref }}
  cancel-in-progress: true

jobs:
  setup:
    runs-on: ubuntu-latest
    steps:
      - uses: actions/checkout@v4
<<<<<<< HEAD
      - uses: jdx/mise-action@v2
      - name: Setup pnpm cache
        uses: actions/cache@v3
        with:
          path: |
            ~/.pnpm-store
            node_modules/.cache/nx
          key: ${{ runner.os }}-pnpm-${{ hashFiles('pnpm-lock.yaml') }}
          restore-keys: |
            ${{ runner.os }}-pnpm-
      - run: corepack enable
      - run: pnpm -v
      - run: pnpm install --frozen-lockfile
=======
      - uses: ./.github/actions/setup
>>>>>>> 7831380e
      - run: pnpm lint
      - run: pnpm typecheck
      - run: pnpm test
      - run: pnpm build

  bun-lane:
    runs-on: ubuntu-latest
    continue-on-error: true
    steps:
      - uses: actions/checkout@v4
      - uses: jdx/mise-action@v2
      - run: bun -v
      - run: bun install --frozen-lockfile || true
      - run: bun run -T nx run-many -t test --parallel || true<|MERGE_RESOLUTION|>--- conflicted
+++ resolved
@@ -15,7 +15,7 @@
     runs-on: ubuntu-latest
     steps:
       - uses: actions/checkout@v4
-<<<<<<< HEAD
+
       - uses: jdx/mise-action@v2
       - name: Setup pnpm cache
         uses: actions/cache@v3
@@ -29,9 +29,7 @@
       - run: corepack enable
       - run: pnpm -v
       - run: pnpm install --frozen-lockfile
-=======
-      - uses: ./.github/actions/setup
->>>>>>> 7831380e
+
       - run: pnpm lint
       - run: pnpm typecheck
       - run: pnpm test
