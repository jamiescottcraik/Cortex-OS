--- conflicted
+++ resolved
@@ -22,20 +22,8 @@
           cache: pnpm
       - run: pnpm install --frozen-lockfile
       - run: pnpm structure:validate
-      - name: Check packages for circular deps
-        run: |
-          pnpm madge --circular --extensions ts,tsx ./packages || {
-            echo "madge detected issues in packages"
-            exit 1
-          }
-        continue-on-error: true
-      - name: Check apps for circular deps
-        run: |
-          pnpm madge --circular --extensions ts,tsx ./apps || {
-            echo "madge detected issues in apps"
-            exit 1
-          }
-        continue-on-error: true
+      - run: pnpm madge --circular --extensions ts,tsx ./packages || true
+      - run: pnpm madge --circular --extensions ts,tsx ./apps || true
       - run: |
           pnpm eslint --ext .ts,.tsx --rule "import/no-restricted-paths: error"
 
@@ -60,31 +48,8 @@
         with:
           node-version: 20
       - run: pnpm install --frozen-lockfile
-
-      - name: Sync Python dependencies
-        run: |
-          uv sync || {
-            echo "uv sync failed"
-            exit 1
-          }
-        continue-on-error: true
+      - run: uv sync || true
       - run: pnpm test -- --coverage
-<<<<<<< HEAD
-      - name: Run Python tests
-        run: |
-          uv run pytest --cov=services --cov=libs/python || {
-            echo "pytest failed"
-            exit 1
-          }
-        continue-on-error: true
-      - name: Check coverage thresholds
-        run: |
-          pnpm nyc check-coverage --lines 80 --functions 80 --branches 70 || {
-            echo "coverage check failed"
-            exit 1
-          }
-        continue-on-error: true
-=======
       - run: uv run pytest --cov=services --cov=libs/python || true
       - run: pnpm nyc check-coverage --lines 80 --functions 80 --branches 70 || true
 
@@ -119,5 +84,4 @@
         run: |
           cd packages/mcp
           pnpm vitest run src/test/mixed-topology.e2e.test.ts
-          pnpm vitest run src/lib/client.e2e.test.ts
->>>>>>> 1e649d8f
+          pnpm vitest run src/lib/client.e2e.test.ts