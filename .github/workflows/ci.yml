name: CI
on:
  push:
    branches: [ main ]
  pull_request:
    branches: [ main ]
jobs:
  node:
    runs-on: ubuntu-latest
    steps:
      - uses: actions/checkout@08eba0b27e820071cde6df949e0beb9ba4906955
      - uses: actions/setup-node@49933ea5288caeca8642d1e84afbd3f7d6820020
        with:
          node-version: 22
          cache: 'pnpm'
      - uses: pnpm/action-setup@a3252b78c470c02df07e9d59298aecedc3ccdd6d
        with:
          version: 9
      - name: Install
        run: pnpm install --frozen-lockfile=false
      - name: Lint
        run: pnpm lint
      - name: Typecheck
        run: pnpm typecheck
      - name: Validate Contracts
        run: pnpm run validate:contracts
      - name: .cortex validate
        run: pnpm run cortex:validate
      - name: Test
        run: pnpm test
      - name: Publish Pacts (push branches)
        if: ${{ (github.event_name == 'push') && (secrets.PACT_BROKER_URL != '') }}
        env:
          PACT_BROKER_URL: ${{ secrets.PACT_BROKER_URL }}
          PACT_BROKER_TOKEN: ${{ secrets.PACT_BROKER_TOKEN }}
          GIT_SHA: ${{ github.sha }}
          PACT_TAGS: ${{ github.ref_name }},main
        run: pnpm -F @cortex-os/gateway exec node ./scripts/publish-pacts.cjs
      - name: Publish Pacts (pull requests)
        if: ${{ (github.event_name == 'pull_request') && (secrets.PACT_BROKER_URL != '') }}
        env:
          PACT_BROKER_URL: ${{ secrets.PACT_BROKER_URL }}
          PACT_BROKER_TOKEN: ${{ secrets.PACT_BROKER_TOKEN }}
          GIT_SHA: ${{ github.sha }}
          PACT_TAGS: pr-${{ github.event.pull_request.number }},${{ github.head_ref }}
        run: pnpm -F @cortex-os/gateway exec node ./scripts/publish-pacts.cjs
  python:
    runs-on: macos-14
    steps:
      - uses: actions/checkout@08eba0b27e820071cde6df949e0beb9ba4906955
      - name: Set up Python 3.12
        uses: actions/setup-python@a26af69be951a213d495a4c3e4e4022e16d87065
        with:
          python-version: '3.12'
      - name: Set up uv
        uses: astral-sh/setup-uv@8d55fbecc275b1c35dbe060458839f8d30439ccf
      - name: Install deps
        working-directory: python
        run: uv sync --frozen
      - name: Lint (ruff)
        working-directory: python
        run: uv run ruff check .
      - name: Typecheck (pyright)
        working-directory: python
        run: uv run pyright
      - name: Test (pytest)
        working-directory: python
        run: uv run pytest -q
      - name: Golden evals (chat)
        working-directory: python
        run: uv run python evals/run_golden.py --suite chat --out golden-chat.json
      - name: Golden evals (rerank)
        working-directory: python
        run: uv run python evals/run_golden.py --suite rerank --out golden-rerank.json
      - name: Retrieval evals (rag)
        working-directory: python
        run: uv run python evals/run_retrieval.py --out retrieval.json
      - name: Embeddings evals
        working-directory: python
        run: uv run python evals/run_embeddings.py --out embeddings.json
      - name: Upload golden artifacts
        uses: actions/upload-artifact@ea165f8d65b6e75b540449e92b4886f43607fa02
        with:
          name: golden-results
          path: |
            python/golden-chat.json
            python/golden-rerank.json
            python/retrieval.json
            python/embeddings.json
      - name: Annotate Grafana with evals (optional)
        if: ${{ secrets.GRAFANA_URL != '' && secrets.GRAFANA_API_KEY != '' }}
        env:
          GRAFANA_URL: ${{ secrets.GRAFANA_URL }}
          GRAFANA_API_KEY: ${{ secrets.GRAFANA_API_KEY }}
        run: |
          node ops/observability/grafana/annotate.mjs k6-summary.json || true
          echo "Evals results attached as artifacts."
  k6-quick:
    runs-on: ubuntu-latest
    needs: node
    steps:
      - uses: actions/checkout@08eba0b27e820071cde6df949e0beb9ba4906955
      - uses: actions/setup-node@49933ea5288caeca8642d1e84afbd3f7d6820020
        with:
          node-version: 22
          cache: 'pnpm'
      - uses: pnpm/action-setup@a3252b78c470c02df07e9d59298aecedc3ccdd6d
        with:
<<<<<<< HEAD
          node-version: 20
      - run: pnpm install --frozen-lockfile
      - run: uv sync
      - run: uv run pytest --cov=services --cov=libs/python
        continue-on-error: true
      - run: pnpm test:coverage
        env:
          VITE_DEV_SERVER_PORT: 0
      - run: pnpm nyc check-coverage --lines 80 --functions 80 --branches 70 --temp-dir coverage
=======
          version: 9
      - run: pnpm install --frozen-lockfile=false
      - name: Build gateway
        run: pnpm -F @cortex-os/gateway build
      - name: Start gateway
        run: node packages/gateway/dist/server.js &
      - name: Wait for gateway
        run: npx wait-on http://localhost:3333/openapi.json || true
      - name: Setup k6
        uses: grafana/setup-k6-action@98db1bcacc2d06234a3cade8629ebc97e0130ec2
      - name: k6 quick
        run: k6 run --summary-export k6-summary.json k6/quick.js
      - name: SLO/Budget check
        run: node ops/slo/check-k6.mjs k6-summary.json
>>>>>>> 83f8b134
<|MERGE_RESOLUTION|>--- conflicted
+++ resolved
@@ -106,17 +106,6 @@
           cache: 'pnpm'
       - uses: pnpm/action-setup@a3252b78c470c02df07e9d59298aecedc3ccdd6d
         with:
-<<<<<<< HEAD
-          node-version: 20
-      - run: pnpm install --frozen-lockfile
-      - run: uv sync
-      - run: uv run pytest --cov=services --cov=libs/python
-        continue-on-error: true
-      - run: pnpm test:coverage
-        env:
-          VITE_DEV_SERVER_PORT: 0
-      - run: pnpm nyc check-coverage --lines 80 --functions 80 --branches 70 --temp-dir coverage
-=======
           version: 9
       - run: pnpm install --frozen-lockfile=false
       - name: Build gateway
@@ -130,5 +119,4 @@
       - name: k6 quick
         run: k6 run --summary-export k6-summary.json k6/quick.js
       - name: SLO/Budget check
-        run: node ops/slo/check-k6.mjs k6-summary.json
->>>>>>> 83f8b134
+        run: node ops/slo/check-k6.mjs k6-summary.json