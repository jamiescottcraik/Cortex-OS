--- conflicted
+++ resolved
@@ -1,12 +1,8 @@
-<<<<<<< HEAD
+
 import { existsSync, readFileSync } from "node:fs";
 import { resolve } from "node:path";
 import { z } from "zod";
-=======
-import * as fs from 'fs';
-import * as path from 'path';
-import { z } from 'zod';
->>>>>>> f65adcf4
+
 
 export const BlockKeys = [
   'task_context',
@@ -91,7 +87,7 @@
   stack_tags: z.array(z.string()).optional(),
   risk_flags: z.array(z.string()).optional(),
   a11y_flags: z.array(z.string()).optional(),
-<<<<<<< HEAD
+
   inputs_schema: z
     .string()
     .min(1)
@@ -110,10 +106,7 @@
     .refine((p) => validateSchemaPath(p), {
       message: "outputs_schema file must exist and be valid"
     }),
-=======
-  inputs_schema: schemaPath,
-  outputs_schema: schemaPath,
->>>>>>> f65adcf4
+
 });
 
 export const PromptPackSchema = z.object({
