[project]
name = "cortex-os"
version = "1.0.0"
requires-python = ">=3.13"
description = "ASBR Cortex-OS Platform"
license = { text = "MIT" }
dependencies = [
    "chromadb>=1.0.20",
    "faiss-cpu>=1.12.0",
    "fastapi>=0.116.1",
    "gguf>=0.1.0",
    "graphiti-core>=0.3.0",
    "httpx>=0.28.1",
    "hypothesis",
    "instructor>=1.11.2",
    "llama-cpp-python>=0.2.90",
<<<<<<< HEAD
    "fastapi>=0.95.0",
    "graphiti-core>=0.3.0",
    "httpx>=0.25.0",
    "llama-cpp-python>=0.2.90",
    "mlx>=0.30.0",
    "mlx-lm>=0.28.0",
    "mlx-vlm>=0.4.0",
=======
    "mlx-vlm>=0.4.0; sys_platform == 'darwin'",
>>>>>>> 217e190d
    "networkx>=3.0",
    "numpy>=1.26.4",
    "pandas>=2.1.4",
    "prometheus-client>=0.22.1",
    "protobuf>=4.21.0,<5.0.0",
    "pytest>=8.4.1",
    "pytest-asyncio>=1.1.0",
    "pytest-cov>=6.2.1",
    "qdrant-client>=1.12.1",
    "sentence-transformers>=3.3.0",
    "sentencepiece>=0.2.0",
    "torch>=2.8.0",
    "transformers>=4.55.4",
    "uvicorn>=0.35.0",
]

[build-system]
requires = ["hatchling"]
build-backend = "hatchling.build"

[tool.hatch.build.targets.wheel]
packages = []
include = ["README.md"]

[tool.uv]
package = false

[tool.uv.workspace]
members = [
  "services/ml-inference",
  "services/data-pipeline",
  "libs/python/cortex_core",
  "libs/python/cortex_ml",
]

[tool.ruff]
line-length = 88
indent-width = 4
target-version = "py313"
src = ["services", "libs/python", "packages", "apps/cortex-py", "servers/src"]
exclude = [
  ".venv",
  "venv",
  "env",
  "node_modules",
  "**/__pycache__/**",
  "llama.cpp/**",
  "**/site-packages/**",
]

[tool.ruff.lint]
select = ["E", "F", "I", "N", "W", "B", "SIM", "S", "UP", "RUF"]
ignore = ["E501"]

[tool.ruff.lint.per-file-ignores]
# Test files can use assert statements
"**/tests/**/*.py" = ["S101", "SLF001", "S106"]
"**/test/**/*.py" = ["S101", "SLF001", "S106"]
"**/*_test.py" = ["S101", "SLF001", "S106"]
"**/test_*.py" = ["S101", "SLF001", "S106"]
"tests/*" = ["S101", "SLF001", "S106"]

# Development and infrastructure files
"docker/**/*.py" = [
  "S104",
  "S603",
  "S607",
  "S110",
] # Allow subprocess and binding in docker utilities
"tools/**/*.py" = ["S603", "S607"] # Allow subprocess in tool scripts
"packages/mcp-bridge/src/tools/**/*.py" = [
  "S603",
  "S607",
] # Allow subprocess in MCP bridge tools

# Specific module exceptions
<<<<<<< HEAD
"**/thermal_guard.py" = ["S311", "S603", "S607", "S110"]  # Allow random, subprocess, and exception handling
"**/resource_monitor.py" = ["S108", "S110"]  # Allow temp files and exception handling
"**/kv_cache_manager.py" = ["S301", "S108", "N801"]  # Allow pickle/temp files and mock class name
"**/tiered_model_manager.py" = ["N801"]  # Allow mock class name 'mx'
"**/mcp_server.py" = ["S603", "S104"]  # Allow subprocess and binding for MCP servers
"**/model_manager.py" = ["S110"]  # Allow exception handling patterns
"**/bridge/mlx_bridge.py" = ["S301", "S108"]  # Allow pickle in test bridge
"**/convert-to-mlx.py" = ["S603", "S607"]  # Allow subprocess in conversion tools
=======
"**/thermal_guard.py" = [
  "S311",
  "S603",
  "S607",
  "S110",
] # Allow random, subprocess, and exception handling
"**/resource_monitor.py" = [
  "S108",
  "S110",
] # Allow temp files and exception handling
"**/kv_cache_manager.py" = [
  "S301",
  "S108",
  "N801",
] # Allow pickle/temp files and mock class name
"**/tiered_model_manager.py" = ["N801"] # Allow mock class name 'mx'
"**/mcp_server.py" = [
  "S603",
  "S104",
] # Allow subprocess and binding for MCP servers
"**/model_manager.py" = ["S110"] # Allow exception handling patterns
"**/bridge/mlx_bridge.py" = ["S301", "S108"] # Allow pickle in test bridge
"**/convert-to-mlx.py" = ["S603", "S607"] # Allow subprocess in conversion tools
>>>>>>> 217e190d

# Targeted file exceptions
"packages/mcp-bridge/src/python/src/executor.py" = ["S603"]
"packages/mcp-bridge/src/python/src/server.py" = ["S104"]
"docker/mlx-server.py" = ["RUF006"]                         # Background task intentionally not awaited
"docker/gpl-tools/gpl_service.py" = ["B008"]                # FastAPI File/Form default pattern

[tool.mypy]
python_version = "3.13"
strict = true
warn_return_any = true
warn_unused_configs = true
disallow_untyped_defs = true
disallow_any_generics = true
check_untyped_defs = true
no_implicit_optional = true
warn_redundant_casts = true
warn_unused_ignores = true
warn_no_return = true
follow_imports = "normal"
namespace_packages = true

[tool.pytest.ini_options]
minversion = "8.0"
testpaths = ["tests", "services/*/tests", "libs/python/*/tests"]
python_files = ["test_*.py", "*_test.py"]
addopts = [
  "--cov=services",
  "--cov=libs/python",
  "--cov-report=term-missing",
  "--cov-report=xml",
  "--cov-report=html",
  "--cov-fail-under=80",
  "--strict-markers",
  "-vv",
]

[tool.bandit]
exclude_dirs = ["tests", "*/tests/*"]
skips = ["B101"]

[tool.coverage.run]
branch = true
parallel = true
omit = ["*/tests/*", "*/__pycache__/*", "*/site-packages/*"]

[tool.coverage.report]
exclude_lines = [
  "pragma: no cover",
  "def __repr__",
  "if self.debug:",
  "raise AssertionError",
  "raise NotImplementedError",
  "if __name__ == .__main__.:",
  "class .*\\bProtocol\\):",
  " @(abc\\.)?abstractmethod",
]<|MERGE_RESOLUTION|>--- conflicted
+++ resolved
@@ -14,7 +14,6 @@
     "hypothesis",
     "instructor>=1.11.2",
     "llama-cpp-python>=0.2.90",
-<<<<<<< HEAD
     "fastapi>=0.95.0",
     "graphiti-core>=0.3.0",
     "httpx>=0.25.0",
@@ -22,9 +21,6 @@
     "mlx>=0.30.0",
     "mlx-lm>=0.28.0",
     "mlx-vlm>=0.4.0",
-=======
-    "mlx-vlm>=0.4.0; sys_platform == 'darwin'",
->>>>>>> 217e190d
     "networkx>=3.0",
     "numpy>=1.26.4",
     "pandas>=2.1.4",
@@ -101,7 +97,7 @@
 ] # Allow subprocess in MCP bridge tools
 
 # Specific module exceptions
-<<<<<<< HEAD
+
 "**/thermal_guard.py" = ["S311", "S603", "S607", "S110"]  # Allow random, subprocess, and exception handling
 "**/resource_monitor.py" = ["S108", "S110"]  # Allow temp files and exception handling
 "**/kv_cache_manager.py" = ["S301", "S108", "N801"]  # Allow pickle/temp files and mock class name
@@ -110,31 +106,6 @@
 "**/model_manager.py" = ["S110"]  # Allow exception handling patterns
 "**/bridge/mlx_bridge.py" = ["S301", "S108"]  # Allow pickle in test bridge
 "**/convert-to-mlx.py" = ["S603", "S607"]  # Allow subprocess in conversion tools
-=======
-"**/thermal_guard.py" = [
-  "S311",
-  "S603",
-  "S607",
-  "S110",
-] # Allow random, subprocess, and exception handling
-"**/resource_monitor.py" = [
-  "S108",
-  "S110",
-] # Allow temp files and exception handling
-"**/kv_cache_manager.py" = [
-  "S301",
-  "S108",
-  "N801",
-] # Allow pickle/temp files and mock class name
-"**/tiered_model_manager.py" = ["N801"] # Allow mock class name 'mx'
-"**/mcp_server.py" = [
-  "S603",
-  "S104",
-] # Allow subprocess and binding for MCP servers
-"**/model_manager.py" = ["S110"] # Allow exception handling patterns
-"**/bridge/mlx_bridge.py" = ["S301", "S108"] # Allow pickle in test bridge
-"**/convert-to-mlx.py" = ["S603", "S607"] # Allow subprocess in conversion tools
->>>>>>> 217e190d
 
 # Targeted file exceptions
 "packages/mcp-bridge/src/python/src/executor.py" = ["S603"]
