[project]
name = "cortex-os"
version = "1.0.0"
requires-python = ">=3.13"
description = "ASBR Cortex-OS Platform"
license = { text = "MIT" }
dependencies = [
    "chromadb>=1.0.20",
    "faiss-cpu>=1.12.0",
    "fastapi>=0.116.1",
    "gguf>=0.1.0",
    "graphiti-core>=0.3.0",
    "httpx>=0.28.1",
    "hypothesis",
    "instructor>=1.11.2",
<<<<<<< HEAD
    "llama-cpp-python>=0.2.90",
    "fastapi>=0.95.0",
=======
    "openai>=1.60.0",
    "llama-cpp-python>=0.2.90",
    
    
>>>>>>> 741de2f3
    "graphiti-core>=0.3.0",
    "httpx>=0.25.0",
    "llama-cpp-python>=0.2.90",
    "mlx>=0.30.0",
    "mlx-lm>=0.28.0",
    "mlx-vlm>=0.4.0",
    "networkx>=3.0",
    "numpy>=1.26.4",
    "pandas>=2.1.4",
    "prometheus-client>=0.22.1",
    "protobuf>=4.21.0,<5.0.0",
    "pytest>=8.4.1",
    "pytest-asyncio>=1.1.0",
    "pytest-cov>=6.2.1",
    "qdrant-client>=1.12.1",
    "sentence-transformers>=3.3.0",
    "sentencepiece>=0.2.0",
    "torch>=2.8.0",
    "transformers>=4.55.4",
    "uvicorn>=0.35.0",
]

[build-system]
requires = ["hatchling"]
build-backend = "hatchling.build"

[tool.hatch.build.targets.wheel]
packages = []
include = ["README.md"]

[tool.uv]
package = false

[tool.uv.workspace]
members = [
  "services/ml-inference",
  "services/data-pipeline",
  "libs/python/cortex_core",
  "libs/python/cortex_ml",
]

[tool.ruff]
line-length = 88
indent-width = 4
target-version = "py313"
src = ["services", "libs/python", "packages", "apps/cortex-py", "servers/src"]
exclude = [
  ".venv",
  "venv",
  "env",
  "node_modules",
  "**/__pycache__/**",
  "llama.cpp/**",
  "**/site-packages/**",
]

[tool.ruff.lint]
select = ["E", "F", "I", "N", "W", "B", "SIM", "S", "UP", "RUF"]
ignore = ["E501"]

[tool.ruff.lint.per-file-ignores]
# Test files can use assert statements
"**/tests/**/*.py" = ["S101", "SLF001", "S106"]
"**/test/**/*.py" = ["S101", "SLF001", "S106"]
"**/*_test.py" = ["S101", "SLF001", "S106"]
"**/test_*.py" = ["S101", "SLF001", "S106"]
"tests/*" = ["S101", "SLF001", "S106"]

# Development and infrastructure files
"docker/**/*.py" = [
  "S104",
  "S603",
  "S607",
  "S110",
] # Allow subprocess and binding in docker utilities
"tools/**/*.py" = ["S603", "S607"] # Allow subprocess in tool scripts
"packages/mcp-bridge/src/tools/**/*.py" = [
  "S603",
  "S607",
] # Allow subprocess in MCP bridge tools

# Specific module exceptions

"**/thermal_guard.py" = ["S311", "S603", "S607", "S110"]  # Allow random, subprocess, and exception handling
"**/resource_monitor.py" = ["S108", "S110"]  # Allow temp files and exception handling
"**/kv_cache_manager.py" = ["S301", "S108", "N801"]  # Allow pickle/temp files and mock class name
"**/tiered_model_manager.py" = ["N801"]  # Allow mock class name 'mx'
"**/mcp_server.py" = ["S603", "S104"]  # Allow subprocess and binding for MCP servers
"**/model_manager.py" = ["S110"]  # Allow exception handling patterns
"**/bridge/mlx_bridge.py" = ["S301", "S108"]  # Allow pickle in test bridge
"**/convert-to-mlx.py" = ["S603", "S607"]  # Allow subprocess in conversion tools

# Targeted file exceptions
"packages/mcp-bridge/src/python/src/executor.py" = ["S603"]
"packages/mcp-bridge/src/python/src/server.py" = ["S104"]
"docker/mlx-server.py" = ["RUF006"]                         # Background task intentionally not awaited
"docker/gpl-tools/gpl_service.py" = ["B008"]                # FastAPI File/Form default pattern

[tool.mypy]
python_version = "3.13"
strict = true
warn_return_any = true
warn_unused_configs = true
disallow_untyped_defs = true
disallow_any_generics = true
check_untyped_defs = true
no_implicit_optional = true
warn_redundant_casts = true
warn_unused_ignores = true
warn_no_return = true
follow_imports = "normal"
namespace_packages = true

[tool.pytest.ini_options]
minversion = "8.0"
testpaths = ["tests", "services/*/tests", "libs/python/*/tests"]
python_files = ["test_*.py", "*_test.py"]
addopts = [
  "--cov=services",
  "--cov=libs/python",
  "--cov-report=term-missing",
  "--cov-report=xml",
  "--cov-report=html",
  "--cov-fail-under=80",
  "--strict-markers",
  "-vv",
]

[tool.bandit]
exclude_dirs = ["tests", "*/tests/*"]
skips = ["B101"]

[tool.coverage.run]
branch = true
parallel = true
omit = ["*/tests/*", "*/__pycache__/*", "*/site-packages/*"]

[tool.coverage.report]
exclude_lines = [
  "pragma: no cover",
  "def __repr__",
  "if self.debug:",
  "raise AssertionError",
  "raise NotImplementedError",
  "if __name__ == .__main__.:",
  "class .*\\bProtocol\\):",
  " @(abc\\.)?abstractmethod",
]<|MERGE_RESOLUTION|>--- conflicted
+++ resolved
@@ -13,15 +13,10 @@
     "httpx>=0.28.1",
     "hypothesis",
     "instructor>=1.11.2",
-<<<<<<< HEAD
+
     "llama-cpp-python>=0.2.90",
     "fastapi>=0.95.0",
-=======
-    "openai>=1.60.0",
-    "llama-cpp-python>=0.2.90",
-    
-    
->>>>>>> 741de2f3
+
     "graphiti-core>=0.3.0",
     "httpx>=0.25.0",
     "llama-cpp-python>=0.2.90",
