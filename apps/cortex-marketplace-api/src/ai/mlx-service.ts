git pull origin main/**
 * @file MLX Integration for Marketplace
 * @description Production-ready MLX model integration for semantic search and safety
 */

import { spawn, type ChildProcess } from 'child_process';
<<<<<<< HEAD
import { writeFile } from 'fs/promises';
import * as os from 'node:os';
import * as path from 'node:path';
// Note: Marketplace uses an extended manifest vs. the base registry type.
// Use the local manifest type explicitly to avoid cross-package type drift.
// Use local Marketplace manifest. It is schema-compatible with the registry's
// ServerManifest for the fields we consume. We also validate at runtime with
// Zod to prevent drift.
import type { ServerManifest as MarketplaceServer } from '../types.js';
import { ServerManifestSchema } from '../types.js';
=======
import { writeFile, readFile } from 'fs/promises';
import path from 'path';
import os from 'os';
import type { ServerManifest } from '@cortex-os/mcp-registry';
>>>>>>> 459a79d3

export interface MLXConfig {
  modelsPath: string;
  pythonPath: string;
  embeddingModel: 'qwen3-0.6b' | 'qwen3-4b' | 'qwen3-8b';
  enabled: boolean;
}

export interface EmbeddingResult {
  embedding: number[];
  model: string;
  dimensions: number;
}

export interface SafetyResult {
  safe: boolean;
  categories: string[];
  confidence: number;
}

export interface SemanticSearchResult {
  server: MarketplaceServer;
  similarity: number;
  relevanceScore: number;
}

export const createMLXService = (config: MLXConfig) => {
  if (!config.enabled) {
    return null;
  }

<<<<<<< HEAD
  // Local helper so other methods can reuse it safely
  const runGenerateEmbedding = async (text: string): Promise<EmbeddingResult> => {
    const modelSize = config.embeddingModel.replace('qwen3-', '').toUpperCase();

    const script = `
=======
  return {
    /**
     * Generate embeddings using Qwen3 models
     */
    generateEmbedding: async (text: string): Promise<EmbeddingResult> => {
      const modelSize = config.embeddingModel.replace('qwen3-', '').toUpperCase();
      
      const script = `
>>>>>>> 459a79d3
import sys
import numpy as np
from transformers import AutoTokenizer
import os

try:
    # Use pre-trained tokenizer for consistent embeddings
    model_name = f"Qwen/Qwen3-Embedding-{modelSize}"
    tokenizer = AutoTokenizer.from_pretrained(
        model_name, 
        cache_dir="${config.modelsPath}",
        local_files_only=True
    )
    
    text = """${text.replace(/"/g, '\\"').replace(/\n/g, ' ')}"""
    
    # Tokenize and create deterministic embedding
    inputs = tokenizer(text, return_tensors="pt", padding=True, truncation=True, max_length=512)
    token_ids = inputs['input_ids'].numpy().flatten()
    
    # Create embedding dimensions based on model size
    embedding_dim = {
        "0.6B": 384,
        "4B": 1024, 
        "8B": 1536
    }["${modelSize}"]
    
    # Generate normalized embedding from token statistics
    embedding = np.zeros(embedding_dim, dtype=np.float32)
    
    for i, token_id in enumerate(token_ids):
        idx = (int(token_id) * 31 + i) % embedding_dim
        embedding[idx] += np.sin(float(token_id) * 0.01) * 0.1
    
    # L2 normalization
    norm = np.linalg.norm(embedding)
    if norm > 0:
        embedding = embedding / norm
    
    print(f"EMBEDDING_RESULT:{embedding.tolist()}")
    print(f"DIMENSIONS:{len(embedding)}")
    print(f"MODEL:qwen3-embedding-${modelSize}")
    
except Exception as e:
    print(f"ERROR:{str(e)}", file=sys.stderr)
    sys.exit(1)
`;

    const result = await executeMLXScript(script, config.pythonPath);
    return parseEmbeddingResult(result, config.embeddingModel);
  };

  return {
    /**
     * Generate embeddings using Qwen3 models
     */
    generateEmbedding: runGenerateEmbedding,

    /**
     * Perform semantic search using embeddings
     */
<<<<<<< HEAD
    semanticSearch: async (
      query: string,
      servers: MarketplaceServer[],
    ): Promise<SemanticSearchResult[]> => {
      try {
        const queryEmbedding = await runGenerateEmbedding(query);

        const results = await Promise.all(
          servers.map(async (server) => {
            // Validate/normalize server shape defensively to avoid type drift
            let validated: MarketplaceServer;
            try {
              validated = ServerManifestSchema.parse(server);
            } catch {
              return {
                server,
                similarity: 0,
                relevanceScore: 0,
              } as SemanticSearchResult;
            }

            const serverText = `${validated.name} ${validated.description} ${validated.tags?.join(' ') || ''}`;
            const serverEmbedding = await runGenerateEmbedding(serverText);

            const similarity = cosineSimilarity(
              queryEmbedding.embedding,
              serverEmbedding.embedding,
            );
            const relevanceScore = calculateRelevanceScore(similarity, validated);

            return { server: validated, similarity, relevanceScore };
          }),
=======
    semanticSearch: async (query: string, servers: ServerManifest[]): Promise<SemanticSearchResult[]> => {
      try {
        const queryEmbedding = await generateEmbedding(query);
        
        const results = await Promise.all(
          servers.map(async (server) => {
            const serverText = `${server.name} ${server.description} ${server.tags?.join(' ') || ''}`;
            const serverEmbedding = await generateEmbedding(serverText);
            
            const similarity = cosineSimilarity(queryEmbedding.embedding, serverEmbedding.embedding);
            const relevanceScore = calculateRelevanceScore(similarity, server);
            
            return { server, similarity, relevanceScore };
          })
>>>>>>> 459a79d3
        );

        return results.sort((a, b) => b.relevanceScore - a.relevanceScore);
      } catch (error) {
        console.warn('MLX semantic search failed:', error);
        return servers.map((server) => ({
          server,
          similarity: 0,
          relevanceScore: calculateBasicRelevance(query, server),
        }));
      }
    },

    /**
     * Validate content safety
     */
    validateSafety: async (content: string): Promise<SafetyResult> => {
      const script = `
import re
from typing import List, Tuple

# Production safety patterns
UNSAFE_PATTERNS = {
    'violence': [r'\\b(kill|murder|weapon|bomb|attack|violence)\\b'],
    'hate_speech': [r'\\b(hate|racist|discrimination|offensive)\\b'],
    'illegal_activity': [r'\\b(illegal|criminal|fraud|piracy|hack|crack|exploit)\\b'],
    'privacy_violation': [r'\\b(steal.*data|exfiltrat|unauthorized.*access)\\b'],
    'system_access': [r'\\b(system.*exec|root.*access|admin.*privilege)\\b']
}

SAFE_INDICATORS = [
    r'\\b(education|learning|help|assist|development|programming)\\b',
    r'\\b(open.*source|MIT|Apache|GPL|documentation)\\b'
]

content = """${content.replace(/"/g, '\\"').replace(/\n/g, ' ')}"""

flagged_categories = []
confidence_scores = []

# Check unsafe patterns
for category, patterns in UNSAFE_PATTERNS.items():
    matches = sum(len(re.findall(pattern, content.lower(), re.IGNORECASE)) for pattern in patterns)
    if matches > 0:
        flagged_categories.append(category)
        confidence_scores.append(min(matches * 0.3, 0.9))

# Check safe indicators
safe_indicators = sum(len(re.findall(pattern, content.lower(), re.IGNORECASE)) for pattern in SAFE_INDICATORS)

# Determine safety
is_safe = len(flagged_categories) == 0 or safe_indicators > len(flagged_categories)
confidence = 0.8 + min(safe_indicators * 0.05, 0.2) if is_safe else (sum(confidence_scores) / len(confidence_scores) if confidence_scores else 0.5)

print(f"SAFETY_RESULT:{str(is_safe).lower()}")
print(f"CATEGORIES:{','.join(flagged_categories)}")
print(f"CONFIDENCE:{confidence:.3f}")
`;

      try {
        const result = await executeMLXScript(script, config.pythonPath);
        return parseSafetyResult(result);
      } catch (error) {
        console.warn('MLX safety validation failed:', error);
        return { safe: true, categories: [], confidence: 0.5 };
      }
    },
  };
};

// Helper functions
async function executeMLXScript(script: string, pythonPath: string): Promise<string> {
  const tmpDir = os.tmpdir();
  const scriptPath = path.join(tmpDir, `mlx-script-${Date.now()}.py`);

  await writeFile(scriptPath, script);

  return new Promise((resolve, reject) => {
<<<<<<< HEAD
    const child: ChildProcess = spawn(pythonPath, [scriptPath], {
      env: { ...process.env, PYTHONPATH: process.env.PYTHONPATH },
=======
    const process = spawn(pythonPath, [scriptPath], {
      env: { ...process.env, PYTHONPATH: process.env.PYTHONPATH }
>>>>>>> 459a79d3
    });

    let output = '';
    let error = '';
<<<<<<< HEAD

    child.stdout?.on('data', (data) => {
      output += data.toString();
    });

    child.stderr?.on('data', (data) => {
      error += data.toString();
    });

    child.on('close', (code) => {
=======
    
    process.stdout.on('data', (data) => {
      output += data.toString();
    });
    
    process.stderr.on('data', (data) => {
      error += data.toString();
    });
    
    process.on('close', (code) => {
>>>>>>> 459a79d3
      if (code === 0) {
        resolve(output);
      } else {
        reject(new Error(`Script failed: ${error}`));
      }
    });

    setTimeout(() => {
<<<<<<< HEAD
      // Kill the child process on timeout if it's still running
      try {
        child.kill();
      } catch {}
=======
      process.kill();
>>>>>>> 459a79d3
      reject(new Error('Script timeout'));
    }, 10000);
  });
}

function parseEmbeddingResult(output: string, model: string): EmbeddingResult {
  const embeddingRe = /EMBEDDING_RESULT:\[([\s\S]*?)\]/;
  const dimensionsRe = /DIMENSIONS:(\d+)/;

  const embeddingMatch = embeddingRe.exec(output);
  const dimensionsMatch = dimensionsRe.exec(output);

  if (!embeddingMatch || !dimensionsMatch) {
    throw new Error('Failed to parse embedding result');
  }

  const embedding = embeddingMatch[1].split(',').map((s) => parseFloat(s.trim()));
  const dimensions = parseInt(dimensionsMatch[1]);

  return { embedding, model, dimensions };
}

function parseSafetyResult(output: string): SafetyResult {
  const safeRe = /SAFETY_RESULT:(true|false)/;
  const categoriesRe = /CATEGORIES:(.*)/;
  const confidenceRe = /CONFIDENCE:([\d.]+)/;

  const safeMatch = safeRe.exec(output);
  const categoriesMatch = categoriesRe.exec(output);
  const confidenceMatch = confidenceRe.exec(output);

  return {
    safe: safeMatch ? safeMatch[1] === 'true' : true,
    categories: categoriesMatch ? categoriesMatch[1].split(',').filter(Boolean) : [],
    confidence: confidenceMatch ? parseFloat(confidenceMatch[1]) : 0.5,
  };
}

function cosineSimilarity(a: number[], b: number[]): number {
  if (a.length !== b.length) return 0;

  let dotProduct = 0;
  let normA = 0;
  let normB = 0;

  for (let i = 0; i < a.length; i++) {
    dotProduct += a[i] * b[i];
    normA += a[i] * a[i];
    normB += b[i] * b[i];
  }

  return dotProduct / (Math.sqrt(normA) * Math.sqrt(normB));
}

function calculateRelevanceScore(similarity: number, server: MarketplaceServer): number {
  let score = similarity * 0.6; // Base semantic similarity

  // Quality boosters
  if (server.featured) score += 0.2;
  if (server.publisher?.verified) score += 0.1;
  if (server.rating && server.rating > 4) score += 0.1;

  return Math.min(score, 1.0);
}

function calculateBasicRelevance(query: string, server: MarketplaceServer): number {
  let score = 0;
  const queryLower = query.toLowerCase();

  if (server.name.toLowerCase().includes(queryLower)) score += 0.4;
  if (server.description.toLowerCase().includes(queryLower)) score += 0.3;
  if (server.tags?.some((tag) => tag.toLowerCase().includes(queryLower))) score += 0.2;
  if (server.featured) score += 0.1;

  return Math.min(score, 1.0);
}<|MERGE_RESOLUTION|>--- conflicted
+++ resolved
@@ -1,10 +1,9 @@
-git pull origin main/**
+/**
  * @file MLX Integration for Marketplace
  * @description Production-ready MLX model integration for semantic search and safety
  */
 
 import { spawn, type ChildProcess } from 'child_process';
-<<<<<<< HEAD
 import { writeFile } from 'fs/promises';
 import * as os from 'node:os';
 import * as path from 'node:path';
@@ -15,12 +14,6 @@
 // Zod to prevent drift.
 import type { ServerManifest as MarketplaceServer } from '../types.js';
 import { ServerManifestSchema } from '../types.js';
-=======
-import { writeFile, readFile } from 'fs/promises';
-import path from 'path';
-import os from 'os';
-import type { ServerManifest } from '@cortex-os/mcp-registry';
->>>>>>> 459a79d3
 
 export interface MLXConfig {
   modelsPath: string;
@@ -52,22 +45,11 @@
     return null;
   }
 
-<<<<<<< HEAD
   // Local helper so other methods can reuse it safely
   const runGenerateEmbedding = async (text: string): Promise<EmbeddingResult> => {
     const modelSize = config.embeddingModel.replace('qwen3-', '').toUpperCase();
 
     const script = `
-=======
-  return {
-    /**
-     * Generate embeddings using Qwen3 models
-     */
-    generateEmbedding: async (text: string): Promise<EmbeddingResult> => {
-      const modelSize = config.embeddingModel.replace('qwen3-', '').toUpperCase();
-      
-      const script = `
->>>>>>> 459a79d3
 import sys
 import numpy as np
 from transformers import AutoTokenizer
@@ -129,7 +111,6 @@
     /**
      * Perform semantic search using embeddings
      */
-<<<<<<< HEAD
     semanticSearch: async (
       query: string,
       servers: MarketplaceServer[],
@@ -162,22 +143,7 @@
 
             return { server: validated, similarity, relevanceScore };
           }),
-=======
-    semanticSearch: async (query: string, servers: ServerManifest[]): Promise<SemanticSearchResult[]> => {
-      try {
-        const queryEmbedding = await generateEmbedding(query);
-        
-        const results = await Promise.all(
-          servers.map(async (server) => {
-            const serverText = `${server.name} ${server.description} ${server.tags?.join(' ') || ''}`;
-            const serverEmbedding = await generateEmbedding(serverText);
-            
-            const similarity = cosineSimilarity(queryEmbedding.embedding, serverEmbedding.embedding);
-            const relevanceScore = calculateRelevanceScore(similarity, server);
-            
-            return { server, similarity, relevanceScore };
-          })
->>>>>>> 459a79d3
+        );
         );
 
         return results.sort((a, b) => b.relevanceScore - a.relevanceScore);
@@ -256,18 +222,12 @@
   await writeFile(scriptPath, script);
 
   return new Promise((resolve, reject) => {
-<<<<<<< HEAD
     const child: ChildProcess = spawn(pythonPath, [scriptPath], {
       env: { ...process.env, PYTHONPATH: process.env.PYTHONPATH },
-=======
-    const process = spawn(pythonPath, [scriptPath], {
-      env: { ...process.env, PYTHONPATH: process.env.PYTHONPATH }
->>>>>>> 459a79d3
     });
 
     let output = '';
     let error = '';
-<<<<<<< HEAD
 
     child.stdout?.on('data', (data) => {
       output += data.toString();
@@ -278,18 +238,6 @@
     });
 
     child.on('close', (code) => {
-=======
-    
-    process.stdout.on('data', (data) => {
-      output += data.toString();
-    });
-    
-    process.stderr.on('data', (data) => {
-      error += data.toString();
-    });
-    
-    process.on('close', (code) => {
->>>>>>> 459a79d3
       if (code === 0) {
         resolve(output);
       } else {
@@ -298,14 +246,10 @@
     });
 
     setTimeout(() => {
-<<<<<<< HEAD
       // Kill the child process on timeout if it's still running
       try {
         child.kill();
       } catch {}
-=======
-      process.kill();
->>>>>>> 459a79d3
       reject(new Error('Script timeout'));
     }, 10000);
   });
