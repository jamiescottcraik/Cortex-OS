--- conflicted
+++ resolved
@@ -7,11 +7,8 @@
 
 // MCP Protocol version support
 export const MCP_VERSION = '2025-06-18';
-<<<<<<< HEAD
+
 export const SUPPORTED_VERSIONS = [MCP_VERSION];
-=======
-export const SUPPORTED_VERSIONS = ['2025-06-18'];
->>>>>>> 68fcbbe1
 
 /**
  * Transport types (Streamable HTTP only)
