/**
 * @file MCP Marketplace Types
 * @description Core types for MCP marketplace following official SDK patterns
 */

import { z } from 'zod';
import { NAME_MAX_LENGTH } from './constants.js';

// MCP Protocol version support
export const MCP_VERSION = '2025-06-18';
export const SUPPORTED_VERSIONS = [MCP_VERSION];

/**
 * Transport types (Streamable HTTP only)
 */
export const TransportConfigSchema = z.object({
  streamableHttp: z.object({
    url: z
      .string()
      .url()
      .refine((url) => url.startsWith('https://'), {
        message: 'Remote MCP servers must use HTTPS',
      }),
    headers: z.record(z.string()).optional(),
    auth: z
      .object({
        type: z.enum(['none', 'bearer', 'oauth2']),
        clientId: z.string().optional(),
        scopes: z.array(z.string()).optional(),
      })
      .optional(),
  }),
});

/**
 * MCP Server capabilities
 */
export const CapabilitiesSchema = z.object({
  tools: z.boolean().default(false),
  resources: z.boolean().default(false),
  prompts: z.boolean().default(false),
  logging: z.boolean().default(false),
  roots: z.boolean().default(false),
});

/**
 * Server manifest for marketplace
 */
export const ServerManifestSchema = z.object({
  // Basic metadata
  id: z
    .string()
    .regex(/^[a-z0-9][a-z0-9-]*[a-z0-9]$|^[a-z0-9]$/)
    .min(1)
    .max(63),
<<<<<<< HEAD
  name: z.string().min(1).max(NAME_MAX_LENGTH),
=======
  name: z.string().min(1).max(100),
>>>>>>> d7d9606d
  version: z
    .string()
    .regex(/^\d+\.\d+\.\d+/)
    .optional(),
  description: z.string().min(10).max(500),

  // MCP metadata
  mcpVersion: z.string().default(MCP_VERSION),
  capabilities: CapabilitiesSchema,

  // Publisher info
  publisher: z.object({
    name: z.string(),
    email: z.string().email().optional(),
    verified: z.boolean().default(false),
  }),

  // Repository and docs
  repository: z.string().url().optional(),
  homepage: z.string().url().optional(),
  license: z.enum(['MIT', 'Apache-2.0', 'GPL-3.0', 'BSD-3-Clause', 'ISC', 'Proprietary']),

  // Categorization
  category: z.enum([
    'development',
    'productivity',
    'data',
    'communication',
    'finance',
    'media',
    'security',
    'ai-ml',
    'integration',
    'utility',
  ]),
  tags: z.array(z.string()).max(10).optional(),

  // Transport configuration
  transport: TransportConfigSchema,

  // Client installation commands
  install: z.object({
    claude: z.string(), // claude mcp add ...
    json: z.record(z.any()), // Direct JSON config
  }),

  // Security
  permissions: z.array(z.string()),
  security: z.object({
    riskLevel: z.enum(['low', 'medium', 'high']).default('medium'),
    sigstore: z.string().url().optional(),
    sbom: z.string().url().optional(),
  }),

  // Marketplace metadata
  featured: z.boolean().default(false),
  downloads: z.number().int().min(0).default(0),
  rating: z.number().min(0).max(5).optional(),
  updatedAt: z.string().datetime(),
});

export type ServerManifest = z.infer<typeof ServerManifestSchema>;
export type TransportConfig = z.infer<typeof TransportConfigSchema>;
export type Capabilities = z.infer<typeof CapabilitiesSchema>;

/**
 * Marketplace registry index
 */
export const RegistryIndexSchema = z.object({
  version: z.string().regex(/^2025-\d{2}-\d{2}$/),
  mcpVersion: z.string().default(MCP_VERSION),
  updatedAt: z.string().datetime(),
  serverCount: z.number().int().min(0),
  servers: z.array(ServerManifestSchema),
  categories: z.record(
    z.object({
      name: z.string(),
      description: z.string(),
      count: z.number().int().min(0),
    }),
  ),
  featured: z.array(z.string()),
  signing: z.object({
    publicKey: z.string(),
    algorithm: z.enum(['Ed25519']).default('Ed25519'),
  }),
});

export type RegistryIndex = z.infer<typeof RegistryIndexSchema>;

/**
 * Search and filtering
 */
export const SearchRequestSchema = z.object({
  q: z.string().optional(),
  category: z.string().optional(),
  capabilities: z.array(z.enum(['tools', 'resources', 'prompts'])).optional(),
  verified: z.boolean().optional(),
  limit: z.number().int().min(1).max(50).default(20),
  offset: z.number().int().min(0).default(0),
});

export type SearchRequest = z.infer<typeof SearchRequestSchema>;

/**
 * Installation command generation
 */
export type ClientType = 'claude' | 'json';

export interface InstallCommand {
  client: ClientType;
  command: string;
  description: string;
}

/**
 * API responses
 */
export interface ApiResponse<T = unknown> {
  success: boolean;
  data?: T;
  error?: {
    code: string;
    message: string;
    details?: unknown;
  };
  meta?: {
    total?: number;
    offset?: number;
    limit?: number;
  };
}

/**
 * Server health status
 */
export interface ServerHealth {
  serverId: string;
  status: 'online' | 'offline' | 'degraded';
  lastCheck: string;
  responseTime?: number;
  capabilities?: Capabilities;
  error?: string;
}<|MERGE_RESOLUTION|>--- conflicted
+++ resolved
@@ -53,11 +53,9 @@
     .regex(/^[a-z0-9][a-z0-9-]*[a-z0-9]$|^[a-z0-9]$/)
     .min(1)
     .max(63),
-<<<<<<< HEAD
+
   name: z.string().min(1).max(NAME_MAX_LENGTH),
-=======
-  name: z.string().min(1).max(100),
->>>>>>> d7d9606d
+
   version: z
     .string()
     .regex(/^\d+\.\d+\.\d+/)
