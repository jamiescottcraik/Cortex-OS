--- conflicted
+++ resolved
@@ -19,7 +19,8 @@
 ) {
   const list = toolStore.get(sessionId) || [];
   const createdAt = new Date().toISOString();
-  const id = event.id || crypto.randomUUID();
+  const id =
+    event.id || (globalThis.crypto?.randomUUID?.() ?? Math.random().toString(36).slice(2));
   const redactedArgs = event.args ? redactArgs(event.args) : undefined;
   const e: ToolEvent = {
     id,
@@ -46,28 +47,20 @@
     if (BEARER_REGEX.test(out)) out = out.replace(BEARER_REGEX, 'Bearer [REDACTED]');
     return out;
   };
-<<<<<<< HEAD
-  const sanitize = (val: unknown): unknown => {
+  const sanitize = (val: unknown, visited: WeakSet<Record<string, unknown>>): unknown => {
     if (typeof val === 'string') return sanitizeString(val);
-    if (Array.isArray(val)) return val.map(sanitize);
+    if (Array.isArray(val)) return val.map((item) => sanitize(item, visited));
     if (val && typeof val === 'object') {
-=======
-  const sanitize = (val: unknown, visited: WeakSet<object>): unknown => {
-    if (typeof val === 'string') return sanitizeString(val);
-    if (Array.isArray(val)) return val.map(item => sanitize(item, visited));
-    if (val && typeof val === 'object') {
-      if (visited.has(val as object)) {
+      if (visited.has(val as Record<string, unknown>)) {
         return '[Circular]';
       }
-      visited.add(val as object);
->>>>>>> eb5276f4
+      visited.add(val as Record<string, unknown>);
       const out: Record<string, unknown> = {};
-      for (const [k, v] of Object.entries(val)) {
+      for (const [k, v] of Object.entries(val as Record<string, unknown>)) {
         if (isSensitiveKey(k)) out[k] = '[REDACTED]';
-        else if (typeof v === 'string') out[k] = sanitizeString(v);
         else out[k] = sanitize(v, visited);
       }
-      return out as T;
+      return out as unknown as T;
     }
     return val;
   };
