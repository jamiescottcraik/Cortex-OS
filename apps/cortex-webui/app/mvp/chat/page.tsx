--- conflicted
+++ resolved
@@ -292,35 +292,6 @@
 				</div>
 			)}
 
-<<<<<<< HEAD
-			<form
-				onSubmit={sendMessage}
-				className="flex gap-2"
-				aria-label="Message composer"
-			>
-				<label htmlFor={composerId} className="sr-only">
-					Message
-				</label>
-				<textarea
-					id={composerId}
-					required
-					value={input}
-					onChange={(e) => setInput(e.target.value)}
-					className="border rounded p-2 flex-1 min-h-20"
-					placeholder="Type a message…"
-				/>
-				<button
-					className="border rounded px-3"
-					type="submit"
-					disabled={streaming}
-					aria-disabled={streaming}
-				>
-					Send
-				</button>
-			</form>
-		</main>
-	);
-=======
       <form onSubmit={sendMessage} className="flex gap-2" aria-label="Message composer">
         <label htmlFor="message" className="sr-only">
           Message
@@ -345,5 +316,4 @@
       </form>
     </main>
   );
->>>>>>> b19599a7
 }