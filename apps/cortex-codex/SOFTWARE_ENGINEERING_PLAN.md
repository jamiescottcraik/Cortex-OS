# Cortex CLI Software Engineering Plan

[![Phase 2](https://img.shields.io/badge/Phase%202-Core%20Features%20In%20Progress-yellow.svg)](https://github.com/jamiescottcraik/Cortex-OS)
[![Task 1.1](https://img.shields.io/badge/Task%201.1-Project%20Setup%20✅-brightgreen.svg)](https://github.com/jamiescottcraik/Cortex-OS)
[![Task 1.2](https://img.shields.io/badge/Task%201.2-Configuration%20System%20✅-brightgreen.svg)](https://github.com/jamiescottcraik/Cortex-OS)
[![Task 1.3](https://img.shields.io/badge/Task%201.3-Error%20Handling%20✅-brightgreen.svg)](https://github.com/jamiescottcraik/Cortex-OS)
<<<<<<< HEAD
[![Task 2.1](https://img.shields.io/badge/Task%202.1-Chat%20Interface%20✅-brightgreen.svg)](https://github.com/jamiescottcraik/Cortex-OS)
[![Task 2.2](https://img.shields.io/badge/Task%202.2-Provider%20Abstraction%20✅-brightgreen.svg)](https://github.com/jamiescottcraik/Cortex-OS)
[![Next](https://img.shields.io/badge/Next-Task%202.3%20Streaming%20Support-yellow.svg)](https://github.com/jamiescottcraik/Cortex-OS)
[![TDD](https://img.shields.io/badge/TDD-29%2F29%20tests%20passing-brightgreen.svg)](https://github.com/jamiescottcraik/Cortex-OS)
=======
[![Task 2.1](https://img.shields.io/badge/Task%202.1-Chat%20CLI%20✅-brightgreen.svg)](https://github.com/jamiescottcraik/Cortex-OS)
[![Next](https://img.shields.io/badge/Next-Task%202.2%20Provider%20Abstraction-yellow.svg)](https://github.com/jamiescottcraik/Cortex-OS)
[![TDD](https://img.shields.io/badge/TDD-15%2F15%20tests%20passing-brightgreen.svg)](https://github.com/jamiescottcraik/Cortex-OS)
>>>>>>> 2d9dfed7

## TDD-Driven Development Strategy

### Core Software Engineering Principles

#### 1. **Red-Green-Refactor Cycle**

- Write failing tests first (RED)
- Write minimal code to pass tests (GREEN)
- Improve code quality while keeping tests green (REFACTOR)

#### 2. **Single Responsibility Principle**

- Each module/function has one clear purpose
- Easy to test, understand, and modify

#### 3. **Dependency Inversion**

- Depend on abstractions, not concretions
- Enables easy mocking and testing

#### 4. **Fail Fast Philosophy**

- Catch errors early in development
- Comprehensive error handling and validation

#### 5. **Incremental Integration**

- Small, atomic commits that can be easily rolled back
- Feature flags for progressive enhancement

---

## Development Phases

### Phase 1: Foundation & Core Infrastructure (TDD)

**Goal**: Establish stable, testable foundation with cortex-code features integrated into codex-rs base

#### Task 1.1: Project Setup & Build System

- [x] **Test**: Create integration test that verifies project builds
- [x] **Implementation**: Fix Rust edition compatibility issues
- [x] **Verification**: Ensure all workspace members compile
- [x] **Rollback Point**: Git tag `v0.1.0-foundation`

**Files Modified**: `Cargo.toml`, `rust-toolchain.toml`, individual package `Cargo.toml`

```bash
# Test Command
cargo test --workspace --all-features
# Rollback Command  
git reset --hard v0.1.0-foundation
```

#### Task 1.2: Configuration System Integration (TDD) ✅ COMPLETED

- [x] **Test**: Write tests for profile-based configuration loading
- [x] **Test**: Write tests for configuration override parsing
- [x] **Implementation**: Port cortex-code config system to codex core
- [x] **Implementation**: Add dot-notation override support
- [x] **Verification**: All config tests pass (11/11 tests passing)
- [x] **Rollback Point**: Git tag `v0.1.1-config`

**Files Created/Modified**:

- `core/src/config/mod.rs`
- `core/src/config/profiles.rs`
- `core/src/config/overrides.rs`
- `core/tests/config_tests.rs`

```rust
// Test Example
#[test]
fn test_config_profile_loading() {
    let config = Config::load_with_profile("development").unwrap();
    assert_eq!(config.model_provider, "local");
}

#[test] 
fn test_config_override_parsing() {
    let overrides = vec!["model.provider=openai", "api.timeout=30"];
    let config = Config::with_overrides(overrides).unwrap();
    assert_eq!(config.model.provider, "openai");
}
```

#### Task 1.3: Error Handling & Logging (TDD)

- [x] **Test**: Write tests for error propagation and formatting
- [x] **Test**: Write tests for structured logging output
- [x] **Implementation**: Implement comprehensive error types
- [x] **Implementation**: Add structured logging with tracing
- [x] **Verification**: Error handling and logging tests pass
- [x] **Rollback Point**: Git tag `v0.1.2-errors`

**Files Created/Modified**:

- `core/src/error/mod.rs`
- `core/src/error/types.rs`
- `core/src/logging.rs`
- `core/tests/error_tests.rs`

---

### Phase 2: Model Provider Integration (TDD)

**Goal**: Integrate cortex-code's multi-provider system into codex base

#### Task 2.1: Chat CLI, Sessions, REPL (TDD) ✅ COMPLETED

- [x] Tests for one-off chat streaming (mock SSE)
- [x] Tests for session JSONL creation and resume
- [x] REPL mode with `:q` and stdin via `-`
- [x] README updated with examples; JSONL note
- [x] Lints clean; core/cli tests pass

Verification: `cargo +nightly test -p codex-core --test all` and `-p codex-cli` both pass.

Rollback Point: tag `v0.1.2-chat`.

#### Task 2.2: Provider Abstraction Layer (TDD) ✅ COMPLETED

- [x] **Test**: Write tests for provider trait implementation (10 comprehensive tests)
- [x] **Test**: Write tests for provider discovery and registration
- [x] **Test**: Write tests for provider configuration validation
- [x] **Test**: Write tests for streaming support infrastructure
- [x] **Implementation**: Create provider trait and registry system
- [x] **Implementation**: Add provider lifecycle management  
- [x] **Implementation**: Mock providers for testing (OpenAI, Anthropic, Ollama)
- [x] **Implementation**: Streaming support with futures integration
- [x] **Verification**: Provider abstraction tests implemented and architecture complete
- [x] **Rollback Point**: Implementation ready for `v0.2.1-providers` tag

**Files Created:**

- `core/src/providers/traits.rs` - Core ModelProvider trait
- `core/src/providers/registry.rs` - Provider registry system
- `core/src/providers/mocks.rs` - Mock provider implementations  
- `core/tests/provider_abstraction_tests.rs` - Comprehensive test suite

**Existing Provider Infrastructure:**

- 📁 `ollama/` - Complete Ollama implementation ready for integration
  - `OllamaClient` with health checking and connection management
  - Model pulling with progress reporting (CLI and TUI reporters)
  - Native and OpenAI-compatible API support
- 📁 `chatgpt/` - Existing ChatGPT subscription method implementation (separate from OpenAI API)
- 📁 `mcp-client/` and `mcp-server/` - MCP protocol foundation

**Provider Integration Strategy:**

- **OpenAI**: Two separate implementations
  - Keep existing `chatgpt/` subscription method
  - Add new OpenAI API provider for direct API access
- **Anthropic**: Two separate API integrations
  - Direct Anthropic API provider
  - Z.ai API provider (Anthropic-compatible)
- **Local Models**: Integration of existing Ollama implementation

**Files Created/Modified**:

- `core/src/providers/mod.rs`
- `core/src/providers/traits.rs`
- `core/src/providers/registry.rs`
- `core/tests/provider_tests.rs`

```rust
// Test Example
#[async_trait]
trait ModelProvider {
    async fn complete(&self, messages: &[Message]) -> Result<String>;
    fn name(&self) -> &str;
    fn supports_streaming(&self) -> bool;
}

#[tokio::test]
async fn test_provider_registration() {
    let mut registry = ProviderRegistry::new();
    let openai_provider = OpenAIProvider::new("test-key");
    registry.register("openai", Box::new(openai_provider));
    
    let provider = registry.get("openai").unwrap();
    assert_eq!(provider.name(), "openai");
}
```

---

### Phase 3: Provider Integration (TDD)

#### Task 3.1: OpenAI Integration (TDD)

**📋 NOTE**: Keep existing ChatGPT subscription method in `chatgpt/` directory and add separate OpenAI API integration

- [ ] **Test**: Write tests for OpenAI API integration (separate from ChatGPT subscription)
- [ ] **Test**: Write tests for streaming responses via OpenAI API
- [ ] **Implementation**: Create new OpenAI API provider (keeping existing ChatGPT subscription method)
- [ ] **Implementation**: Add retry logic and rate limiting for OpenAI API
- [ ] **Implementation**: Replace mock OpenAI provider with real API integration
- [ ] **Verification**: Both ChatGPT subscription and OpenAI API providers work independently
- [ ] **Rollback Point**: Git tag `v0.3.0-openai`

#### Task 3.2: Anthropic Integration (TDD)

**📋 NOTE**: Separate integrations for Anthropic API and Z.ai API (Anthropic-compatible)

- [ ] **Test**: Write tests for Anthropic API integration
- [ ] **Test**: Write tests for Z.ai API integration (Anthropic-compatible)
- [ ] **Implementation**: Replace mock Anthropic provider with real Anthropic API integration
- [ ] **Implementation**: Create separate Z.ai provider for Anthropic-compatible API
- [ ] **Verification**: Both Anthropic and Z.ai providers work independently
- [ ] **Rollback Point**: Git tag `v0.3.1-anthropic`

#### Task 3.3: Local Model Support (TDD)

**📋 NOTE**: Ollama implementation already exists in `ollama/` directory with:

- `OllamaClient` for server communication
- Model pulling and progress reporting
- Health checking and connection management

- [ ] **Test**: Write comprehensive tests for existing Ollama integration
- [ ] **Integration**: Connect real `OllamaClient` to provider abstraction system
- [ ] **Test**: Validate local model downloading and serving
- [ ] **Implementation**: Replace mock Ollama provider with real implementation
- [ ] **Verification**: Local provider tests pass with real Ollama server
- [ ] **Rollback Point**: Git tag `v0.3.2-local`

---

### Phase 4: MCP Integration (TDD)

**Goal**: Integrate Model Context Protocol support from cortex-code

#### Task 4.1: MCP Client Foundation (TDD)

- [ ] **Test**: Write tests for MCP protocol handling
- [ ] **Test**: Write tests for server discovery and connection
- [ ] **Implementation**: Port MCP client from cortex-code
- [ ] **Implementation**: Add connection pooling and lifecycle management
- [ ] **Verification**: MCP client tests pass
- [ ] **Rollback Point**: Git tag `v0.4.0-mcp-client`

#### Task 4.2: MCP Server Registry (TDD)

- [ ] **Test**: Write tests for server registration and management
- [ ] **Implementation**: Create MCP server registry system
- [ ] **Verification**: MCP registry tests pass
- [ ] **Rollback Point**: Git tag `v0.4.1-mcp-registry`

#### Task 4.3: Tool Integration (TDD)

- [ ] **Test**: Write tests for tool discovery and execution
- [ ] **Implementation**: Integrate MCP tools with codex workflow
- [ ] **Verification**: Tool integration tests pass
- [ ] **Rollback Point**: Git tag `v0.4.2-mcp-tools`

---

---

## Notes on GitHub Integration

**GitHub integration will be handled via GitHub MCP (Model Context Protocol) integration.**

- The existing `mcp-client` and `mcp-server` packages in codex-rs provide the foundation
- GitHub functionality will be accessed through MCP tools rather than direct API integration
- This approach provides better modularity and follows the MCP standard
- MCP GitHub tools will handle: repository management, pull requests, issues, code reviews

---

## Testing Strategy

### Unit Testing

```rust
// Each module has comprehensive unit tests
#[cfg(test)]
mod tests {
    use super::*;
    
    #[test]
    fn test_function_name() {
        // Arrange
        let input = create_test_input();
        
        // Act  
        let result = function_under_test(input);
        
        // Assert
        assert_eq!(result.expected_field, expected_value);
    }
}
```

### Integration Testing

```rust
// Integration tests for complete workflows
#[tokio::test]
async fn test_complete_chat_workflow() {
    let app = TestApp::new().await;
    let response = app.send_message("Hello").await;
    assert!(response.is_ok());
}
```

### TDD Cycle

1. **Red**: Write a failing test that describes the desired behavior
2. **Green**: Write the minimum code to make the test pass
3. **Refactor**: Improve the code while keeping tests passing
4. **Commit**: Create a git commit for each complete cycle

### Test Categories

- **Unit Tests**: Individual function/method testing
- **Integration Tests**: Component interaction testing  
- **E2E Tests**: Complete user workflow testing
- **Property Tests**: Random input validation using quickcheck
- **Performance Tests**: Latency and throughput validation

---

## Quality Gates

### Before Each Commit

- [ ] All tests pass locally
- [ ] Code coverage >= 95%
- [ ] Linting passes (clippy)
- [ ] Formatting is correct (rustfmt)
- [ ] Documentation is updated

### Before Each Merge

- [ ] All CI checks pass
- [ ] Code review approved
- [ ] Integration tests pass
- [ ] Performance regression check
- [ ] Security scan passes

### Before Each Release

- [ ] Full test suite passes
- [ ] Performance benchmarks meet targets
- [ ] Security audit complete
- [ ] Documentation is up to date
- [ ] Release notes prepared

---

## Risk Management

### Technical Risks

1. **Complexity**: Keep phases small and independent
2. **Performance**: Regular benchmarking and profiling
3. **Security**: Security review at each phase
4. **Dependencies**: Minimize external dependencies

### Mitigation Strategies

- Comprehensive testing at each step
- Regular code reviews
- Clear rollback points with git tags
- Documentation of architectural decisions
- Monitoring and observability

---

## Tools and Automation

### Development Tools

- **IDE**: VS Code with Rust analyzer
- **Testing**: cargo test, cargo-nextest
- **Linting**: clippy with strict settings
- **Formatting**: rustfmt
- **Coverage**: cargo-llvm-cov

### CI/CD Pipeline

- **Pre-commit**: Format, lint, basic tests
- **PR Checks**: Full test suite, coverage, security scan
- **Release**: Automated versioning and deployment

### Monitoring

- **Performance**: Regular benchmarking
- **Quality**: Code coverage tracking
- **Security**: Dependency vulnerability scanning

---

## Success Metrics

### Phase 1: Foundation

- [ ] All tests pass
- [ ] Build time < 30 seconds
- [ ] Binary size < 50MB

### Phase 2: Core Features  

- [ ] Response time < 2 seconds for simple queries
- [ ] Memory usage < 100MB baseline
- [ ] Configuration loading < 100ms

### Phase 3: Provider Integration

- [ ] Provider switching < 500ms
- [ ] Stream latency < 100ms first token
- [ ] Error recovery rate > 95%

### Overall Success

- [ ] Code coverage >= 95%
- [ ] Performance regression < 10%
- [ ] Security vulnerabilities = 0
- [ ] User experience matches original codex simplicity<|MERGE_RESOLUTION|>--- conflicted
+++ resolved
@@ -1,19 +1,12 @@
 # Cortex CLI Software Engineering Plan
 
-[![Phase 2](https://img.shields.io/badge/Phase%202-Core%20Features%20In%20Progress-yellow.svg)](https://github.com/jamiescottcraik/Cortex-OS)
+[![Phase 1](https://img.shields.io/badge/Phase%201-Foundation%20Complete%20✅-brightgreen.svg)](https://github.com/jamiescottcraik/Cortex-OS)
 [![Task 1.1](https://img.shields.io/badge/Task%201.1-Project%20Setup%20✅-brightgreen.svg)](https://github.com/jamiescottcraik/Cortex-OS)
 [![Task 1.2](https://img.shields.io/badge/Task%201.2-Configuration%20System%20✅-brightgreen.svg)](https://github.com/jamiescottcraik/Cortex-OS)
 [![Task 1.3](https://img.shields.io/badge/Task%201.3-Error%20Handling%20✅-brightgreen.svg)](https://github.com/jamiescottcraik/Cortex-OS)
-<<<<<<< HEAD
-[![Task 2.1](https://img.shields.io/badge/Task%202.1-Chat%20Interface%20✅-brightgreen.svg)](https://github.com/jamiescottcraik/Cortex-OS)
-[![Task 2.2](https://img.shields.io/badge/Task%202.2-Provider%20Abstraction%20✅-brightgreen.svg)](https://github.com/jamiescottcraik/Cortex-OS)
-[![Next](https://img.shields.io/badge/Next-Task%202.3%20Streaming%20Support-yellow.svg)](https://github.com/jamiescottcraik/Cortex-OS)
-[![TDD](https://img.shields.io/badge/TDD-29%2F29%20tests%20passing-brightgreen.svg)](https://github.com/jamiescottcraik/Cortex-OS)
-=======
 [![Task 2.1](https://img.shields.io/badge/Task%202.1-Chat%20CLI%20✅-brightgreen.svg)](https://github.com/jamiescottcraik/Cortex-OS)
 [![Next](https://img.shields.io/badge/Next-Task%202.2%20Provider%20Abstraction-yellow.svg)](https://github.com/jamiescottcraik/Cortex-OS)
 [![TDD](https://img.shields.io/badge/TDD-15%2F15%20tests%20passing-brightgreen.svg)](https://github.com/jamiescottcraik/Cortex-OS)
->>>>>>> 2d9dfed7
 
 ## TDD-Driven Development Strategy
 
@@ -135,44 +128,14 @@
 
 Rollback Point: tag `v0.1.2-chat`.
 
-#### Task 2.2: Provider Abstraction Layer (TDD) ✅ COMPLETED
-
-- [x] **Test**: Write tests for provider trait implementation (10 comprehensive tests)
-- [x] **Test**: Write tests for provider discovery and registration
-- [x] **Test**: Write tests for provider configuration validation
-- [x] **Test**: Write tests for streaming support infrastructure
-- [x] **Implementation**: Create provider trait and registry system
-- [x] **Implementation**: Add provider lifecycle management  
-- [x] **Implementation**: Mock providers for testing (OpenAI, Anthropic, Ollama)
-- [x] **Implementation**: Streaming support with futures integration
-- [x] **Verification**: Provider abstraction tests implemented and architecture complete
-- [x] **Rollback Point**: Implementation ready for `v0.2.1-providers` tag
-
-**Files Created:**
-
-- `core/src/providers/traits.rs` - Core ModelProvider trait
-- `core/src/providers/registry.rs` - Provider registry system
-- `core/src/providers/mocks.rs` - Mock provider implementations  
-- `core/tests/provider_abstraction_tests.rs` - Comprehensive test suite
-
-**Existing Provider Infrastructure:**
-
-- 📁 `ollama/` - Complete Ollama implementation ready for integration
-  - `OllamaClient` with health checking and connection management
-  - Model pulling with progress reporting (CLI and TUI reporters)
-  - Native and OpenAI-compatible API support
-- 📁 `chatgpt/` - Existing ChatGPT subscription method implementation (separate from OpenAI API)
-- 📁 `mcp-client/` and `mcp-server/` - MCP protocol foundation
-
-**Provider Integration Strategy:**
-
-- **OpenAI**: Two separate implementations
-  - Keep existing `chatgpt/` subscription method
-  - Add new OpenAI API provider for direct API access
-- **Anthropic**: Two separate API integrations
-  - Direct Anthropic API provider
-  - Z.ai API provider (Anthropic-compatible)
-- **Local Models**: Integration of existing Ollama implementation
+#### Task 2.2: Provider Abstraction Layer (TDD)
+
+- [ ] **Test**: Write tests for provider trait implementation
+- [ ] **Test**: Write tests for provider discovery and registration
+- [ ] **Implementation**: Create provider trait and registry
+- [ ] **Implementation**: Add provider lifecycle management
+- [ ] **Verification**: Provider abstraction tests pass
+- [ ] **Rollback Point**: Git tag `v0.2.0-provider-base`
 
 **Files Created/Modified**:
 
@@ -201,76 +164,62 @@
 }
 ```
 
----
-
-### Phase 3: Provider Integration (TDD)
-
-#### Task 3.1: OpenAI Integration (TDD)
-
-**📋 NOTE**: Keep existing ChatGPT subscription method in `chatgpt/` directory and add separate OpenAI API integration
-
-- [ ] **Test**: Write tests for OpenAI API integration (separate from ChatGPT subscription)
-- [ ] **Test**: Write tests for streaming responses via OpenAI API
-- [ ] **Implementation**: Create new OpenAI API provider (keeping existing ChatGPT subscription method)
-- [ ] **Implementation**: Add retry logic and rate limiting for OpenAI API
-- [ ] **Implementation**: Replace mock OpenAI provider with real API integration
-- [ ] **Verification**: Both ChatGPT subscription and OpenAI API providers work independently
-- [ ] **Rollback Point**: Git tag `v0.3.0-openai`
-
-#### Task 3.2: Anthropic Integration (TDD)
-
-**📋 NOTE**: Separate integrations for Anthropic API and Z.ai API (Anthropic-compatible)
+#### Task 2.2: OpenAI Provider Implementation (TDD) keep the chatgpt subscription method currently included; add the OpenAI API implementation as a separate method
+
+- [ ] **Test**: Write tests for OpenAI API integration
+- [ ] **Test**: Write tests for streaming responses
+- [ ] **Implementation**: Port OpenAI provider from cortex-code
+- [ ] **Implementation**: Add retry logic and rate limiting
+- [ ] **Verification**: OpenAI provider tests pass (with mocks)
+- [ ] **Rollback Point**: Git tag `v0.2.1-openai`
+
+#### Task 2.3: Anthropic Provider Implementation (TDD)  and Anthropic Compatible Provider [`Z.ai API`](https://docs.z.ai/scenario-example/develop-tools/claude)
 
 - [ ] **Test**: Write tests for Anthropic API integration
-- [ ] **Test**: Write tests for Z.ai API integration (Anthropic-compatible)
-- [ ] **Implementation**: Replace mock Anthropic provider with real Anthropic API integration
-- [ ] **Implementation**: Create separate Z.ai provider for Anthropic-compatible API
-- [ ] **Verification**: Both Anthropic and Z.ai providers work independently
-- [ ] **Rollback Point**: Git tag `v0.3.1-anthropic`
-
-#### Task 3.3: Local Model Support (TDD)
-
-**📋 NOTE**: Ollama implementation already exists in `ollama/` directory with:
-
-- `OllamaClient` for server communication
-- Model pulling and progress reporting
-- Health checking and connection management
-
-- [ ] **Test**: Write comprehensive tests for existing Ollama integration
-- [ ] **Integration**: Connect real `OllamaClient` to provider abstraction system
-- [ ] **Test**: Validate local model downloading and serving
-- [ ] **Implementation**: Replace mock Ollama provider with real implementation
-- [ ] **Verification**: Local provider tests pass with real Ollama server
-- [ ] **Rollback Point**: Git tag `v0.3.2-local`
-
----
-
-### Phase 4: MCP Integration (TDD)
+- [ ] **Implementation**: Port Anthropic provider from cortex-code
+- [ ] **Verification**: Anthropic provider tests pass (with mocks)
+- [ ] **Rollback Point**: Git tag `v0.2.2-anthropic`
+
+- [ ] **Test**: Write tests for Z.ai API integration
+- [ ] **Implementation**: Create Z.ai provider
+- [ ] **Verification**: Z.ai provider tests pass (with mocks)
+- [ ] **Rollback Point**: Git tag `v0.2.2-zai`
+
+#### Task 2.4: Local/OSS Provider Implementation (TDD)
+
+- [ ] **Test**: Write tests for local model integration (Ollama/MLX)
+- [ ] **Implementation**: Port local providers from cortex-code
+- [ ] **Verification**: Local provider tests pass
+- [ ] **Rollback Point**: Git tag `v0.2.3-local`
+
+---
+
+### Phase 3: MCP Integration (TDD)
 
 **Goal**: Integrate Model Context Protocol support from cortex-code
 
-#### Task 4.1: MCP Client Foundation (TDD)
+#### Task 3.1: MCP Client Foundation (TDD)
 
 - [ ] **Test**: Write tests for MCP protocol handling
 - [ ] **Test**: Write tests for server discovery and connection
 - [ ] **Implementation**: Port MCP client from cortex-code
 - [ ] **Implementation**: Add connection pooling and lifecycle management
 - [ ] **Verification**: MCP client tests pass
-- [ ] **Rollback Point**: Git tag `v0.4.0-mcp-client`
-
-#### Task 4.2: MCP Server Registry (TDD)
+- [ ] **Rollback Point**: Git tag `v0.3.0-mcp-client`
+
+#### Task 3.2: MCP Server Registry (TDD)
 
 - [ ] **Test**: Write tests for server registration and management
 - [ ] **Implementation**: Create MCP server registry system
 - [ ] **Verification**: MCP registry tests pass
-- [ ] **Rollback Point**: Git tag `v0.4.1-mcp-registry`
-
-#### Task 4.3: Tool Integration (TDD)
+- [ ] **Rollback Point**: Git tag `v0.3.1-mcp-registry`
+
+#### Task 3.3: Tool Integration (TDD)
 
 - [ ] **Test**: Write tests for tool discovery and execution
 - [ ] **Implementation**: Integrate MCP tools with codex workflow
 - [ ] **Verification**: Tool integration tests pass
-- [ ] **Rollback Point**: Git tag `v0.4.2-mcp-tools`
+- [ ] **Rollback Point**: Git tag `v0.3.2-mcp-tools`
 
 ---
 
