// Adapters (exported for consumers to avoid cross-domain src imports elsewhere)

export { EncryptedStore } from './adapters/store.encrypted.js';
export { PolicyEncryptedStore } from './adapters/store.encrypted.policy.js';
export { LayeredMemoryStore } from './adapters/store.layered.js';
export { LocalMemoryStore } from './adapters/store.localmemory.js';
export { InMemoryStore } from './adapters/store.memory.js';
export { PrismaStore } from './adapters/store.prisma/client.js';
export { SQLiteStore } from './adapters/store.sqlite.js';
export {
        createStoreFromEnv,
        resolveStoreKindFromEnv,
} from './config/store-from-env.js';
export * from './domain/types.js';
// A2A Events for inter-package communication
export type {
        MemoryCreatedEvent,
        MemoryDeletedEvent,
        MemoryRetrievedEvent,
        MemoryUpdatedEvent,
} from './events/memory-events.js';
export {
        createMemoryEvent,
        MemoryCreatedEventSchema,
        MemoryDeletedEventSchema,
        MemoryRetrievedEventSchema,
        MemoryUpdatedEventSchema,
} from './events/memory-events.js';
// MCP Tools for external AI agent integration
export {
<<<<<<< HEAD
        createMemoryToolErrorResponse,
        isMemoryToolErrorResponse,
        memoryDeleteInputSchema,
        memoryDeleteOutputSchema,
        memoryDeleteTool,
        memoryGetInputSchema,
        memoryGetOutputSchema,
        memoryGetTool,
        memoryListInputSchema,
        memoryListOutputSchema,
        memoryListTool,
        memoryMcpTools,
        memorySearchInputSchema,
        memorySearchOutputSchema,
        memorySearchTool,
        memoryStoreInputSchema,
        memoryStoreOutputSchema,
        memoryStoreTool,
        memoryToolErrorCatalog,
=======

        memoryDeleteTool,
        memoryDeleteToolSchema,
        memoryGetTool,
        memoryGetToolSchema,
        memoryListTool,
        memoryListToolSchema,
        memoryMcpTools,
        memorySearchTool,
        memorySearchToolSchema,
        memorySetTool,
        memorySetToolSchema,
        resetMemoryServiceFactory,
        setMemoryServiceFactory,
>>>>>>> 52a6aa62
} from './mcp/tools.js';
export type {
        MemoryDeleteInput,
        MemoryDeleteOutput,
        MemoryGetInput,
        MemoryGetOutput,
        MemoryListInput,
        MemoryListOutput,
        MemorySearchInput,
        MemorySearchOutput,
        MemoryStoreInput,
        MemoryStoreOutput,
        MemoryToolContext,
        MemoryToolDefinition,
        MemoryToolDocumentation,
        MemoryToolErrorCode,
        MemoryToolErrorDescriptor,
        MemoryToolErrorResponse,
        MemoryToolHandler,
        MemoryToolResponse,
        MemoryToolSuccessResponse,
} from './mcp/tools.js';

export * from './ports/Embedder.js';
export * from './ports/MemoryStore.js';
export * from './service/embedder-factory.js';
export * from './service/memory-service.js';
export * from './service/store-factory.js';<|MERGE_RESOLUTION|>--- conflicted
+++ resolved
@@ -28,7 +28,7 @@
 } from './events/memory-events.js';
 // MCP Tools for external AI agent integration
 export {
-<<<<<<< HEAD
+
         createMemoryToolErrorResponse,
         isMemoryToolErrorResponse,
         memoryDeleteInputSchema,
@@ -48,22 +48,7 @@
         memoryStoreOutputSchema,
         memoryStoreTool,
         memoryToolErrorCatalog,
-=======
 
-        memoryDeleteTool,
-        memoryDeleteToolSchema,
-        memoryGetTool,
-        memoryGetToolSchema,
-        memoryListTool,
-        memoryListToolSchema,
-        memoryMcpTools,
-        memorySearchTool,
-        memorySearchToolSchema,
-        memorySetTool,
-        memorySetToolSchema,
-        resetMemoryServiceFactory,
-        setMemoryServiceFactory,
->>>>>>> 52a6aa62
 } from './mcp/tools.js';
 export type {
         MemoryDeleteInput,
