<<<<<<< HEAD
=======
import { z } from 'zod';

// Define schemas locally until contracts package integration is fixed
const isoTimestamp = z.string().datetime({ offset: true });

const RealtimeMemoryNamespaceSchema = z
	.string()
	.min(1)
	.max(64)
	.regex(/^[a-zA-Z0-9_-]+$/, 'Namespaces must be alphanumeric plus dash/underscore.');

const RealtimeMemoryEventTypeSchema = z
	.string()
	.min(1)
	.max(128)
	.regex(/^[a-zA-Z0-9_.:-]+$/, 'Event types must be namespaced identifiers.');

const RealtimeMemoryChangeEventSchema = z.object({
	type: z.enum(['create', 'update', 'delete']),
	memory: z.record(z.unknown()).optional(),
	previousMemory: z.record(z.unknown()).optional(),
	memoryId: z.string().optional(),
	timestamp: isoTimestamp,
	namespace: RealtimeMemoryNamespaceSchema,
	version: z.string().optional(),
});

const RealtimeMemoryInboundMessageSchema = z.discriminatedUnion('type', [
	z.object({
		type: z.literal('subscribe'),
		namespace: RealtimeMemoryNamespaceSchema,
		eventTypes: z.array(RealtimeMemoryEventTypeSchema).optional(),
		replaySince: isoTimestamp.optional(),
	}),
	z.object({ type: z.literal('unsubscribe'), namespace: RealtimeMemoryNamespaceSchema }),
	z.object({ type: z.literal('ping'), timestamp: isoTimestamp.optional() }),
]);

const RealtimeMemoryOutboundMessageSchema = z.discriminatedUnion('type', [
	z.object({
		type: z.literal('connected'),
		connectionId: z.string(),
		message: z.string(),
		timestamp: isoTimestamp,
		server: z
			.object({
				host: z.string().optional(),
				port: z.number().optional(),
			})
			.optional(),
	}),
	z.object({
		type: z.literal('subscriptions_restored'),
		subscriptions: z.array(RealtimeMemoryNamespaceSchema),
		timestamp: isoTimestamp,
	}),
	z.object({
		type: z.literal('subscribed'),
		namespace: RealtimeMemoryNamespaceSchema,
		timestamp: isoTimestamp,
	}),
	z.object({
		type: z.literal('unsubscribed'),
		namespace: RealtimeMemoryNamespaceSchema,
		timestamp: isoTimestamp,
	}),
	z.object({
		type: z.literal('change'),
		event: RealtimeMemoryChangeEventSchema,
		namespace: RealtimeMemoryNamespaceSchema,
		timestamp: isoTimestamp,
	}),
	z.object({
		type: z.literal('error'),
		message: z.string(),
		timestamp: isoTimestamp,
		code: z.string().optional(),
		details: z.record(z.unknown()).optional(),
	}),
	z.object({
		type: z.literal('warning'),
		message: z.string(),
		timestamp: isoTimestamp,
		code: z.string().optional(),
		details: z.record(z.unknown()).optional(),
	}),
	z.object({ type: z.literal('pong'), timestamp: isoTimestamp }),
]);

const RealtimeMemoryQueuedMessageSchema = z.object({
	namespace: RealtimeMemoryNamespaceSchema,
	payload: RealtimeMemoryOutboundMessageSchema,
	timestamp: isoTimestamp,
	expiresAt: isoTimestamp.optional(),
});

const RealtimeMemoryConnectionMetricsSchema = z.object({
	messagesSent: z.number().int().nonnegative(),
	messagesReceived: z.number().int().nonnegative(),
	bytesSent: z.number().int().nonnegative(),
	bytesReceived: z.number().int().nonnegative(),
	queueDepth: z.number().int().nonnegative(),
});

const RealtimeMemoryConnectionStateSchema = z.object({
	connectionId: z.string().min(1),
	status: z.enum(['connecting', 'connected', 'authenticated', 'subscribed', 'closed']),
	subscriptions: z.array(RealtimeMemoryNamespaceSchema),
	connectedAt: isoTimestamp,
	lastActivityAt: isoTimestamp.optional(),
	isReconnecting: z.boolean().optional(),
	metrics: RealtimeMemoryConnectionMetricsSchema.optional(),
});

const RealtimeMemoryConnectionSummarySchema = RealtimeMemoryConnectionStateSchema.extend({
	metrics: RealtimeMemoryConnectionMetricsSchema,
});

const RealtimeMemoryMetricsSnapshotSchema = z.object({
        snapshotId: z.string().min(1),
        brand: z.literal('brAInwav'),
        source: z.string().min(1),
        timestamp: isoTimestamp,
        description: z.string().min(1),
        reason: z.string().min(1),
        aggregate: z.object({
                totalConnections: z.number().int().nonnegative(),
                activeConnections: z.number().int().nonnegative(),
                reconnections: z.number().int().nonnegative(),
                messagesSent: z.number().int().nonnegative(),
                messagesReceived: z.number().int().nonnegative(),
                bytesSent: z.number().int().nonnegative(),
                bytesReceived: z.number().int().nonnegative(),
                lastActivityAt: isoTimestamp.optional(),
                connectionTimestamps: z.array(isoTimestamp),
        }),
        connections: z.array(RealtimeMemoryConnectionSummarySchema),
});

const RealtimeMemoryMetricsEventSchema = RealtimeMemoryMetricsSnapshotSchema.extend({
        type: z.literal('memory.realtime.metrics'),
});

// Export types for use in the file
type RealtimeMemoryConnectionState = z.infer<typeof RealtimeMemoryConnectionStateSchema>;
type RealtimeMemoryInboundMessage = z.infer<typeof RealtimeMemoryInboundMessageSchema>;
type RealtimeMemoryOutboundMessage = z.infer<typeof RealtimeMemoryOutboundMessageSchema>;
type RealtimeMemoryQueuedMessage = z.infer<typeof RealtimeMemoryQueuedMessageSchema>;
type RealtimeMemoryMetricsSnapshot = z.infer<typeof RealtimeMemoryMetricsSnapshotSchema>;
type RealtimeMemoryMetricsEvent = z.infer<typeof RealtimeMemoryMetricsEventSchema>;

>>>>>>> 6d4d211e
import { randomUUID } from 'node:crypto';
import { EventEmitter } from 'node:events';
import type { RawData } from 'ws';
import { WebSocket, WebSocketServer } from 'ws';
import {
        RealtimeMemoryChangeEventSchema,
        RealtimeMemoryConnectionMetricsSchema,
        RealtimeMemoryConnectionStateSchema,
        RealtimeMemoryInboundMessageSchema,
        type RealtimeMemoryInboundMessage,
        RealtimeMemoryMetricsSnapshotSchema,
        type RealtimeMemoryMetricsSnapshot,
        RealtimeMemoryNamespaceSchema,
        RealtimeMemoryOutboundMessageSchema,
        type RealtimeMemoryOutboundMessage,
        RealtimeMemoryQueuedMessageSchema,
        type RealtimeMemoryQueuedMessage,
} from '@cortex-os/contracts';
import type { ChangeEvent, StreamingMemoryStore } from './store.streaming.js';

type RequestContext = {
	url?: string;
	headers?: Record<string, unknown>;
	socket?: { remoteAddress?: string };
};

const nowIso = (): string => new Date().toISOString();

const readHeader = (
	headers: Record<string, unknown> | undefined,
	key: string,
): string | undefined => {
	const value = headers?.[key];
	return typeof value === 'string' ? value : undefined;
};

const isArrayBufferView = (value: unknown): value is ArrayBufferView => ArrayBuffer.isView(value);

const bufferFromRawData = (input: RawData | ArrayBufferView): Buffer => {
	if (typeof input === 'string') {
		return Buffer.from(input, 'utf8');
	}
	if (Buffer.isBuffer(input)) {
		return input;
	}
	if (Array.isArray(input)) {
		return Buffer.concat(input.map((item) => bufferFromRawData(item)));
	}
	if (input instanceof ArrayBuffer) {
		return Buffer.from(input);
	}
	if (isArrayBufferView(input)) {
		return Buffer.from(input.buffer, input.byteOffset, input.byteLength);
	}
	return Buffer.from(input as ArrayBuffer);
};

const rawDataToString = (data: RawData): string => bufferFromRawData(data).toString('utf8');

const normalizeCloseReason = (reason?: RawData): string => {
	if (typeof reason === 'undefined') {
		return '';
	}
	if (typeof reason === 'string') {
		return reason;
	}
	if (Buffer.isBuffer(reason)) {
		return reason.toString('utf8');
	}
	return rawDataToString(reason);
};

const createConnectionMetrics = () =>
	RealtimeMemoryConnectionMetricsSchema.parse({
		messagesSent: 0,
		messagesReceived: 0,
		bytesSent: 0,
		bytesReceived: 0,
		queueDepth: 0,
	});

type ConnectionStateMetrics = ReturnType<typeof createConnectionMetrics>;

type MetricsPublisher = {
        publishRealtimeMetrics(event: RealtimeMemoryMetricsEvent): Promise<void>;
};

export interface ServerConfig {
        port?: number;
        host?: string;
        enableAuth?: boolean;
	authToken?: string;
	maxConnections?: number;
	connectionTimeout?: number;
	pingInterval?: number;
	messageQueueTimeout?: number;
	maxQueueSize?: number;
	enableCompression?: boolean;
	perMessageDeflate?:
		| {
				zlibDeflateOptions?: {
					level?: number;
				};
				zlibInflateOptions?: {
					chunkSize?: number;
				};
				threshold?: number;
		  }
		| boolean;
        metricsSnapshotDebounceMs?: number;
        metricsSource?: string;
        metricsDescription?: string;
        metricsSnapshotsEnabled?: boolean;
        metricsPublisher?: MetricsPublisher;
}

export interface ConnectionInfo {
	id: string;
	ws: WebSocket;
	subscriptions: Set<string>;
	filters: Map<string, Set<string>>;
	lastActivity: number;
	connectedAt: number;
	userAgent?: string;
	remoteAddress?: string;
	state: RealtimeMemoryConnectionState;
}

export interface ConnectionMetrics {
	totalConnections: number;
	activeConnections: number;
	reconnections: number;
	messagesSent: number;
	messagesReceived: number;
	bytesSent: number;
	bytesReceived: number;
	lastActivity?: number;
	connectionTimestamps: number[];
}

export class RealtimeMemoryServer extends EventEmitter {
	private wss?: WebSocketServer;
	private readonly connections = new Map<string, ConnectionInfo>();
	private readonly clientQueues = new Map<string, RealtimeMemoryQueuedMessage[]>();
	private pingInterval?: NodeJS.Timeout;
	private readonly metrics: ConnectionMetrics = {
		totalConnections: 0,
		activeConnections: 0,
		reconnections: 0,
		messagesSent: 0,
		messagesReceived: 0,
		bytesSent: 0,
		bytesReceived: 0,
		connectionTimestamps: [],
	};
	private isShuttingDown = false;
	private boundHost?: string;
	private boundPort?: number;
	private metricsPublisher?: MetricsPublisher;
	private metricsDebounceTimer?: NodeJS.Timeout;
	private readonly pendingMetricsReasons = new Set<string>();

        constructor(
                private readonly streamingStore: StreamingMemoryStore,
                private config: ServerConfig = {},
                metricsPublisher?: MetricsPublisher,
        ) {
                super();

                const { metricsPublisher: configPublisher, ...restConfig } = config ?? {};

                this.config = {
                        port: 3000,
                        host: 'localhost',
                        enableAuth: false,
                        maxConnections: 1000,
                        connectionTimeout: 300000, // 5 minutes
			pingInterval: 30000, // 30 seconds
			messageQueueTimeout: 300000, // 5 minutes
			maxQueueSize: 1000,
			enableCompression: true,
                        perMessageDeflate: {
                                zlibDeflateOptions: {
                                        level: 3,
                                },
                                zlibInflateOptions: {
					chunkSize: 10 * 1024,
				},
				threshold: 1024,
                        },
                        metricsSnapshotDebounceMs: 250,
                        metricsSource: 'brAInwav.realtime.memory',
                        metricsDescription: 'brAInwav RealtimeMemoryServer metrics snapshot',
                        ...restConfig,
                        metricsSnapshotsEnabled:
                                restConfig.metricsSnapshotsEnabled ?? true,
                };
                const resolvedPublisher = metricsPublisher ?? configPublisher;
                this.metricsPublisher = this.config.metricsSnapshotsEnabled ? resolvedPublisher : undefined;
                this.config.metricsPublisher = this.metricsPublisher;
        }

	async start(port?: number): Promise<void> {
		if (!port && !this.config.port) {
			throw new Error('Port must be specified');
		}
		const serverPort = port || this.config.port;
		this.boundPort = serverPort;
		this.boundHost = this.config.host ?? 'localhost';

		this.wss = new WebSocketServer({
			port: serverPort,
			host: this.config.host,
			maxPayload: 16 * 1024 * 1024, // 16MB
			perMessageDeflate: this.config.enableCompression ? this.config.perMessageDeflate : false,
		});

		this.wss.on('connection', (ws, req) => this.handleConnection(ws, req as RequestContext));
		this.wss.on('error', (error) => this.handleServerError(error));

		// Start ping interval
		this.pingInterval = setInterval(() => {
			this.pingConnections();
		}, this.config.pingInterval);

		// Subscribe to store changes
		this.streamingStore.subscribeToChanges('*', (change) => this.handleStoreChange(change));

		this.emit('started', { port: serverPort });
	}

	async stop(): Promise<void> {
		this.isShuttingDown = true;

		// Stop ping interval
		if (this.pingInterval) {
			clearInterval(this.pingInterval);
		}
		await this.flushPendingMetrics('shutdown');

		// Close all connections
		const closePromises = Array.from(this.connections.values()).map((connection) => {
			return new Promise<void>((resolve) => {
				const settle = () => resolve();
				if (connection.ws.readyState === WebSocket.CLOSED) {
					settle();
					return;
				}
				connection.ws.once('close', settle);
				if (
					connection.ws.readyState === WebSocket.OPEN ||
					connection.ws.readyState === WebSocket.CLOSING
				) {
					connection.ws.close(1000, 'brAInwav realtime server shutting down');
				}
			});
		});

		await Promise.all(closePromises);

		// Close server
		if (this.wss) {
			await new Promise<void>((resolve) => {
				this.wss?.close(() => {
					this.wss = undefined;
					resolve();
				});
			});
		}

		this.connections.clear();
		this.clientQueues.clear();
		this.emit('stopped');
	}

        setMetricsPublisher(publisher?: MetricsPublisher): void {
                const snapshotsEnabled = this.config.metricsSnapshotsEnabled ?? true;
                this.metricsPublisher = snapshotsEnabled ? publisher : undefined;
                this.config.metricsPublisher = this.metricsPublisher;
                this.pendingMetricsReasons.clear();
                this.cancelMetricsDebounce();
                if (!this.metricsPublisher) {
                        return;
                }
                if (this.connections.size > 0) {
                        this.scheduleMetricsSnapshot('metrics-publisher-attached');
                }
	}

	private handleConnection(ws: WebSocket, req: RequestContext): void {
		if (this.isShuttingDown) {
			ws.close(1013, 'brAInwav realtime server shutting down');
			return;
		}

		// Check connection limit
		if (this.config.maxConnections && this.connections.size >= this.config.maxConnections) {
			ws.close(1008, 'brAInwav connection limit reached');
			this.metrics.totalConnections++;
			return;
		}

		// Parse query parameters
		const { clientId, token } = this.extractClientCredentials(req);

		// Check authentication if enabled
		if (this.config.enableAuth && token !== this.config.authToken) {
			ws.close(1008, 'brAInwav authentication required');
			this.metrics.totalConnections++;
			return;
		}

		// Check for reconnection
		const existingConnection = this.connections.get(clientId);
		if (existingConnection) {
			this.handleReconnection(existingConnection, ws);
			return;
		}

		// Create new connection
		const connection = this.createConnection(clientId, ws, req);
		this.connections.set(clientId, connection);
		this.metrics.totalConnections++;
		this.metrics.activeConnections++;
		this.metrics.connectionTimestamps.push(Date.now());
		this.metrics.lastActivity = Date.now();

		// Send welcome message
		this.sendConnected(connection);

		// Setup event handlers
		this.registerConnectionHandlers(connection);
		this.emit('connection', connection);
		this.scheduleMetricsSnapshot('connection-established');
	}

	private handleReconnection(connection: ConnectionInfo, ws: WebSocket): void {
		if (connection.ws.readyState === WebSocket.OPEN) {
			connection.ws.close(1000, 'brAInwav realtime connection replaced');
		}

		connection.ws = ws;
		connection.connectedAt = Date.now();
		this.touchConnection(connection);
		connection.state.connectedAt = nowIso();
		connection.state.isReconnecting = true;
		connection.state.status = connection.subscriptions.size > 0 ? 'subscribed' : 'connected';

		this.metrics.reconnections++;
		this.metrics.activeConnections++;
		this.metrics.connectionTimestamps.push(Date.now());

		this.sendToConnection(connection, {
			type: 'subscriptions_restored',
			subscriptions: Array.from(connection.subscriptions),
			timestamp: nowIso(),
		});

		this.registerConnectionHandlers(connection);
		this.sendQueuedMessages(connection.id);
		this.emit('reconnection', connection);
		this.scheduleMetricsSnapshot('connection-reconnected');
	}

	private async handleMessage(clientId: string, data: RawData): Promise<void> {
		const connection = this.connections.get(clientId);
		if (!connection) return;

		const payload = rawDataToString(data);
		const bytes = Buffer.byteLength(payload, 'utf8');
		this.touchConnection(connection);
		this.metrics.messagesReceived++;
		this.metrics.bytesReceived += bytes;
		this.recordInboundMetrics(connection, bytes);

		let parsed: unknown;
		try {
			parsed = JSON.parse(payload);
		} catch {
			this.sendError(connection, 'brAInwav realtime message parsing failed', {
				reason: 'invalid-json',
			});
			return;
		}

		const result = RealtimeMemoryInboundMessageSchema.safeParse(parsed);
		if (!result.success) {
			this.sendError(connection, 'brAInwav realtime schema validation failed', {
				issues: result.error.format(),
			});
			return;
		}

		await this.handleMessageContent(connection, result.data);
	}

	private async handleMessageContent(
		connection: ConnectionInfo,
		message: RealtimeMemoryInboundMessage,
	): Promise<void> {
		switch (message.type) {
			case 'subscribe':
				await this.handleSubscribe(connection, message);
				return;
			case 'unsubscribe':
				this.handleUnsubscribe(connection, message);
				return;
			case 'ping':
				this.handlePing(connection);
				return;
			default:
				this.sendError(connection, 'brAInwav realtime unknown message type', {
					received: (message as { type: string }).type,
				});
		}
	}

	private async handleSubscribe(
		connection: ConnectionInfo,
		message: Extract<RealtimeMemoryInboundMessage, { type: 'subscribe' }>,
	): Promise<void> {
		if (connection.subscriptions.has(message.namespace)) {
			this.sendWarning(connection, 'brAInwav realtime already subscribed');
			return;
		}

		connection.subscriptions.add(message.namespace);
		if (message.eventTypes?.length) {
			connection.filters.set(message.namespace, new Set(message.eventTypes));
		} else {
			connection.filters.delete(message.namespace);
		}
		this.updateSubscriptionsState(connection);

		this.sendToConnection(connection, {
			type: 'subscribed',
			namespace: message.namespace,
			timestamp: nowIso(),
		});

		this.emit('subscribe', {
			clientId: connection.id,
			namespace: message.namespace,
			connection,
		});

		if (message.replaySince) {
			const events = await this.streamingStore.replayChanges(
				message.namespace,
				message.replaySince,
			);
			for (const event of events) {
				this.sendToConnection(connection, this.createChangeMessage(event));
			}
		}

		this.streamingStore.subscribeToChanges(message.namespace, (change) => {
			this.broadcastToConnection(connection.id, change, message.eventTypes);
		});
	}

	private handleUnsubscribe(
		connection: ConnectionInfo,
		message: Extract<RealtimeMemoryInboundMessage, { type: 'unsubscribe' }>,
	): void {
		if (!connection.subscriptions.has(message.namespace)) {
			this.sendWarning(connection, 'brAInwav realtime not subscribed');
			return;
		}

		connection.subscriptions.delete(message.namespace);
		connection.filters.delete(message.namespace);
		this.updateSubscriptionsState(connection);

		this.sendToConnection(connection, {
			type: 'unsubscribed',
			namespace: message.namespace,
			timestamp: nowIso(),
		});

		this.emit('unsubscribe', {
			clientId: connection.id,
			namespace: message.namespace,
			connection,
		});
	}

	private handlePing(connection: ConnectionInfo): void {
		this.sendToConnection(connection, {
			type: 'pong',
			timestamp: nowIso(),
		});
	}

	private handleDisconnection(clientId: string, code: number, reason: string): void {
		const connection = this.connections.get(clientId);
		if (!connection) return;

		this.metrics.activeConnections = Math.max(0, this.metrics.activeConnections - 1);
		connection.state.status = 'closed';
		connection.state.lastActivityAt = nowIso();
		connection.state.isReconnecting = false;

		const queueGracePeriod = this.config.messageQueueTimeout ?? 0;
		if (queueGracePeriod > 0) {
			const existingSocket = connection.ws;
			setTimeout(() => {
				const currentConnection = this.connections.get(clientId);
				if (!currentConnection || currentConnection.ws !== existingSocket) {
					return;
				}
				this.connections.delete(clientId);
				this.clientQueues.delete(clientId);
			}, queueGracePeriod);
		} else {
			this.connections.delete(clientId);
			this.clientQueues.delete(clientId);
		}

		this.emit('disconnection', { clientId, connection, code, reason });
		this.scheduleMetricsSnapshot('connection-closed');
	}

	private handleConnectionError(clientId: string, error: Error): void {
		const connection = this.connections.get(clientId);
		if (!connection) return;

		this.emit('connectionError', { clientId, connection, error });

		if (connection.ws.readyState === WebSocket.OPEN) {
			connection.ws.close(1011, 'brAInwav realtime internal error');
		}
	}

	private handleServerError(error: Error): void {
		this.emit('error', error);
	}

	private handleStoreChange(change: ChangeEvent): void {
		for (const clientId of this.connections.keys()) {
			const connection = this.connections.get(clientId);
			if (connection?.subscriptions.has(change.namespace)) {
				this.broadcastToConnection(clientId, change);
			}
		}
	}

	private broadcastToConnection(
		clientId: string,
		change: ChangeEvent,
		eventTypes?: string[],
	): void {
		const connection = this.connections.get(clientId);
		if (!connection) {
			this.queueMessage(clientId, change);
			return;
		}

		const filter = eventTypes ? new Set(eventTypes) : connection.filters.get(change.namespace);
		if (filter && !filter.has(change.type)) {
			return;
		}

		if (connection.ws.readyState !== WebSocket.OPEN) {
			this.queueMessage(clientId, change);
			return;
		}

		this.sendToConnection(connection, this.createChangeMessage(change));
	}

	private queueMessage(clientId: string, change: ChangeEvent): void {
		let queue = this.clientQueues.get(clientId);
		if (!queue) {
			queue = [];
			this.clientQueues.set(clientId, queue);
		}

		const ttl = this.config.messageQueueTimeout ?? 0;
		const message = RealtimeMemoryQueuedMessageSchema.parse({
			namespace: change.namespace,
			payload: this.createChangeMessage(change),
			timestamp: nowIso(),
			expiresAt: ttl > 0 ? new Date(Date.now() + ttl).toISOString() : undefined,
		});

		queue.push(message);

		const maxQueueSize = this.config.maxQueueSize ?? 0;
		if (maxQueueSize > 0 && queue.length > maxQueueSize) {
			queue.shift();
		}

		if (ttl > 0) {
			const threshold = Date.now();
			while (queue.length > 0) {
				const head = queue[0];
				if (!head.expiresAt) {
					break;
				}
				if (new Date(head.expiresAt).getTime() >= threshold) {
					break;
				}
				queue.shift();
			}
		}

		const connection = this.connections.get(clientId);
		if (connection) {
			const metrics = this.ensureMetrics(connection);
			metrics.queueDepth = queue.length;
		}
		this.scheduleMetricsSnapshot('queue-updated');
	}

	private sendQueuedMessages(clientId: string): void {
		const queue = this.clientQueues.get(clientId);
		if (!queue?.length) {
			return;
		}

		const connection = this.connections.get(clientId);
		if (!connection || connection.ws.readyState !== WebSocket.OPEN) {
			return;
		}

		const now = Date.now();
		for (const message of queue) {
			if (message.expiresAt && new Date(message.expiresAt).getTime() < now) {
				continue;
			}
			this.sendToConnection(connection, message.payload);
		}

		queue.length = 0;
		const metrics = this.ensureMetrics(connection);
		metrics.queueDepth = 0;
		this.scheduleMetricsSnapshot('queue-flushed');
	}

	private sendToConnection(
		connection: ConnectionInfo,
		message: RealtimeMemoryOutboundMessage,
	): void {
		if (connection.ws.readyState !== WebSocket.OPEN) return;

		const validation = RealtimeMemoryOutboundMessageSchema.safeParse(message);
		if (!validation.success) {
			this.emit('sendError', {
				ws: connection.ws,
				message,
				error: validation.error,
			});
			return;
		}

		const payload = JSON.stringify(validation.data);
		connection.ws.send(payload);
		const bytes = Buffer.byteLength(payload, 'utf8');
		this.metrics.messagesSent++;
		this.metrics.bytesSent += bytes;
		const metrics = this.ensureMetrics(connection);
		metrics.messagesSent += 1;
		metrics.bytesSent += bytes;
		this.scheduleMetricsSnapshot('message-sent');
	}

	private pingConnections(): void {
		const now = Date.now();
		const timeout = this.config.connectionTimeout ?? 0;

		for (const connection of this.connections.values()) {
			if (timeout > 0 && now - connection.lastActivity > timeout) {
				// Close stale connection
				connection.ws.close(1000, 'brAInwav realtime connection timeout');
				continue;
			}

			// Send ping
			if (connection.ws.readyState === WebSocket.OPEN) {
				connection.ws.ping();
			}
		}
	}

	private generateClientId(): string {
		return `client_${randomUUID()}`;
	}

	getConnectionCount(): number {
		return this.connections.size;
	}

	getConnectionMetrics(): ConnectionMetrics {
		return { ...this.metrics };
	}

	getSubscriptions(ws: WebSocket): string[] {
		for (const connection of this.connections.values()) {
			if (connection.ws === ws) {
				return Array.from(connection.subscriptions);
			}
		}
		return [];
	}

	getConnection(clientId: string): ConnectionInfo | undefined {
		return this.connections.get(clientId);
	}

	broadcastToNamespace(namespace: string, message: RealtimeMemoryOutboundMessage): void {
		for (const connection of this.connections.values()) {
			if (connection.subscriptions.has(namespace)) {
				this.sendToConnection(connection, message);
			}
		}
	}

	broadcastToAll(message: RealtimeMemoryOutboundMessage): void {
		for (const connection of this.connections.values()) {
			this.sendToConnection(connection, message);
		}
	}

	disconnectClient(clientId: string, reason?: string): void {
		const connection = this.connections.get(clientId);
		if (connection) {
			connection.ws.close(1000, reason || 'brAInwav realtime disconnect');
		}
	}

	isRunning(): boolean {
		return this.wss !== undefined;
	}

	private extractClientCredentials(req: RequestContext): {
		clientId: string;
		token?: string;
	} {
		const hostHeader =
			readHeader(req.headers, 'host') ?? `${this.boundHost ?? 'localhost'}:${this.boundPort ?? ''}`;
		const url = new URL(req.url ?? '/', `http://${hostHeader}`);
		return {
			clientId: url.searchParams.get('clientId') ?? this.generateClientId(),
			token: url.searchParams.get('token') ?? undefined,
		};
	}

	private createConnection(id: string, ws: WebSocket, req: RequestContext): ConnectionInfo {
		const client = {
			userAgent: readHeader(req.headers, 'user-agent'),
			remoteAddress:
				typeof req.socket?.remoteAddress === 'string' ? req.socket.remoteAddress : undefined,
		};

		const state = RealtimeMemoryConnectionStateSchema.parse({
			connectionId: id,
			status: 'connected',
			subscriptions: [],
			connectedAt: nowIso(),
			lastActivityAt: nowIso(),
			client: client.userAgent || client.remoteAddress ? client : undefined,
			metrics: createConnectionMetrics(),
		});

		return {
			id,
			ws,
			subscriptions: new Set(),
			filters: new Map(),
			lastActivity: Date.now(),
			connectedAt: Date.now(),
			userAgent: client.userAgent,
			remoteAddress: client.remoteAddress,
			state,
		};
	}

	private registerConnectionHandlers(connection: ConnectionInfo): void {
		const { id, ws } = connection;
		ws.on('message', (data) => {
			void this.handleMessage(id, data);
		});
		ws.on('close', (code, reason) => {
			this.handleDisconnection(id, code, normalizeCloseReason(reason));
		});
		ws.on('error', (error) => this.handleConnectionError(id, error));
		ws.on('pong', () => this.handlePong(connection));
	}

	private handlePong(connection: ConnectionInfo): void {
		this.touchConnection(connection);
	}

	private sendConnected(connection: ConnectionInfo): void {
		this.sendToConnection(connection, {
			type: 'connected',
			connectionId: connection.id,
			message: 'Connected to brAInwav RealtimeMemoryServer',
			timestamp: nowIso(),
			server:
				this.boundPort !== undefined
					? {
							host: this.boundHost ?? 'localhost',
							port: this.boundPort,
						}
					: undefined,
		});
	}

	private createChangeMessage(change: ChangeEvent): RealtimeMemoryOutboundMessage {
		const event = RealtimeMemoryChangeEventSchema.parse(change);
		return {
			type: 'change',
			event,
			namespace: change.namespace,
			timestamp: nowIso(),
		};
	}

	private updateSubscriptionsState(connection: ConnectionInfo): void {
		connection.state.subscriptions = Array.from(connection.subscriptions);
		connection.state.status = connection.subscriptions.size > 0 ? 'subscribed' : 'connected';
	}

	private touchConnection(connection: ConnectionInfo): void {
		connection.lastActivity = Date.now();
		this.metrics.lastActivity = connection.lastActivity;
		connection.state.lastActivityAt = nowIso();
	}

	private recordInboundMetrics(connection: ConnectionInfo, bytes: number): void {
		const metrics = this.ensureMetrics(connection);
		metrics.messagesReceived += 1;
		metrics.bytesReceived += bytes;
		this.scheduleMetricsSnapshot('message-received');
	}

	private ensureMetrics(connection: ConnectionInfo): ConnectionStateMetrics {
		if (!connection.state.metrics) {
			connection.state.metrics = createConnectionMetrics();
		}
		return connection.state.metrics;
	}

	private sendError(
		connection: ConnectionInfo,
		message: string,
		details?: Record<string, unknown>,
	): void {
		this.sendToConnection(connection, {
			type: 'error',
			message,
			timestamp: nowIso(),
			details,
		});
	}

	private sendWarning(connection: ConnectionInfo, message: string): void {
		this.sendToConnection(connection, {
			type: 'warning',
			message,
			timestamp: nowIso(),
		});
	}

        private scheduleMetricsSnapshot(reason: string): void {
                if (!this.metricsPublisher || this.config.metricsSnapshotsEnabled === false) {
                        return;
                }
		this.pendingMetricsReasons.add(reason);
		if (this.metricsDebounceTimer) {
			return;
		}
		const debounceMs = this.config.metricsSnapshotDebounceMs ?? 250;
		this.metricsDebounceTimer = setTimeout(() => {
			this.metricsDebounceTimer = undefined;
			const reasons = Array.from(this.pendingMetricsReasons);
			this.pendingMetricsReasons.clear();
			if (reasons.length === 0) {
				return;
			}
                        void this.publishMetricsEvent(reasons);
		}, debounceMs);
	}

	private async flushPendingMetrics(extraReason?: string): Promise<void> {
		if (!this.metricsPublisher) {
			this.pendingMetricsReasons.clear();
			this.cancelMetricsDebounce();
			return;
		}
		const reasons = new Set(this.pendingMetricsReasons);
		if (extraReason) {
			reasons.add(extraReason);
		}
		this.pendingMetricsReasons.clear();
		this.cancelMetricsDebounce();
		if (reasons.size === 0) {
			return;
		}
                await this.publishMetricsEvent(Array.from(reasons));
	}

	private cancelMetricsDebounce(): void {
		if (!this.metricsDebounceTimer) {
			return;
		}
		clearTimeout(this.metricsDebounceTimer);
		this.metricsDebounceTimer = undefined;
	}

        private async publishMetricsEvent(reasons: string[]): Promise<void> {
                if (!this.metricsPublisher || this.config.metricsSnapshotsEnabled === false) {
                        return;
                }
                const timestamp = nowIso();
                const event = this.createMetricsEvent(reasons, timestamp);
                try {
                        await this.metricsPublisher.publishRealtimeMetrics(event);
                } catch (error) {
                        this.emit('metricsError', { error, event });
                }
        }

        private createMetricsEvent(
                reasons: string[],
                timestamp: string,
        ): RealtimeMemoryMetricsEvent {
                const aggregate = this.buildAggregateMetrics();
                const connections = this.buildConnectionSummaries();
                const snapshot = {
                        type: 'memory.realtime.metrics' as const,
                        snapshotId: `metrics-${randomUUID()}`,
                        brand: 'brAInwav' as const,
                        source: this.config.metricsSource ?? 'brAInwav.realtime.memory',
                        timestamp,
                        description:
                                this.config.metricsDescription ?? 'brAInwav RealtimeMemoryServer metrics snapshot',
                        reason: reasons.length > 0 ? reasons.join('|') : 'unspecified',
                        aggregate,
                        connections,
                };
                return RealtimeMemoryMetricsEventSchema.parse(snapshot);
        }

	private buildAggregateMetrics(): RealtimeMemoryMetricsSnapshot['aggregate'] {
		const lastActivityAt =
			typeof this.metrics.lastActivity === 'number'
				? new Date(this.metrics.lastActivity).toISOString()
				: undefined;
		const connectionTimestamps = this.metrics.connectionTimestamps.map((value) =>
			new Date(value).toISOString(),
		);
		return {
			totalConnections: this.metrics.totalConnections,
			activeConnections: this.metrics.activeConnections,
			reconnections: this.metrics.reconnections,
			messagesSent: this.metrics.messagesSent,
			messagesReceived: this.metrics.messagesReceived,
			bytesSent: this.metrics.bytesSent,
			bytesReceived: this.metrics.bytesReceived,
			lastActivityAt,
			connectionTimestamps,
		};
	}

	private buildConnectionSummaries(): RealtimeMemoryMetricsSnapshot['connections'] {
		const summaries: RealtimeMemoryMetricsSnapshot['connections'] = [];
		for (const connection of this.connections.values()) {
			const metrics = { ...this.ensureMetrics(connection) };
			const summary = RealtimeMemoryConnectionSummarySchema.parse({
				...connection.state,
				metrics,
			});
			summaries.push(summary);
		}
		return summaries;
	}
}<|MERGE_RESOLUTION|>--- conflicted
+++ resolved
@@ -1,157 +1,4 @@
-<<<<<<< HEAD
-=======
-import { z } from 'zod';
-
-// Define schemas locally until contracts package integration is fixed
-const isoTimestamp = z.string().datetime({ offset: true });
-
-const RealtimeMemoryNamespaceSchema = z
-	.string()
-	.min(1)
-	.max(64)
-	.regex(/^[a-zA-Z0-9_-]+$/, 'Namespaces must be alphanumeric plus dash/underscore.');
-
-const RealtimeMemoryEventTypeSchema = z
-	.string()
-	.min(1)
-	.max(128)
-	.regex(/^[a-zA-Z0-9_.:-]+$/, 'Event types must be namespaced identifiers.');
-
-const RealtimeMemoryChangeEventSchema = z.object({
-	type: z.enum(['create', 'update', 'delete']),
-	memory: z.record(z.unknown()).optional(),
-	previousMemory: z.record(z.unknown()).optional(),
-	memoryId: z.string().optional(),
-	timestamp: isoTimestamp,
-	namespace: RealtimeMemoryNamespaceSchema,
-	version: z.string().optional(),
-});
-
-const RealtimeMemoryInboundMessageSchema = z.discriminatedUnion('type', [
-	z.object({
-		type: z.literal('subscribe'),
-		namespace: RealtimeMemoryNamespaceSchema,
-		eventTypes: z.array(RealtimeMemoryEventTypeSchema).optional(),
-		replaySince: isoTimestamp.optional(),
-	}),
-	z.object({ type: z.literal('unsubscribe'), namespace: RealtimeMemoryNamespaceSchema }),
-	z.object({ type: z.literal('ping'), timestamp: isoTimestamp.optional() }),
-]);
-
-const RealtimeMemoryOutboundMessageSchema = z.discriminatedUnion('type', [
-	z.object({
-		type: z.literal('connected'),
-		connectionId: z.string(),
-		message: z.string(),
-		timestamp: isoTimestamp,
-		server: z
-			.object({
-				host: z.string().optional(),
-				port: z.number().optional(),
-			})
-			.optional(),
-	}),
-	z.object({
-		type: z.literal('subscriptions_restored'),
-		subscriptions: z.array(RealtimeMemoryNamespaceSchema),
-		timestamp: isoTimestamp,
-	}),
-	z.object({
-		type: z.literal('subscribed'),
-		namespace: RealtimeMemoryNamespaceSchema,
-		timestamp: isoTimestamp,
-	}),
-	z.object({
-		type: z.literal('unsubscribed'),
-		namespace: RealtimeMemoryNamespaceSchema,
-		timestamp: isoTimestamp,
-	}),
-	z.object({
-		type: z.literal('change'),
-		event: RealtimeMemoryChangeEventSchema,
-		namespace: RealtimeMemoryNamespaceSchema,
-		timestamp: isoTimestamp,
-	}),
-	z.object({
-		type: z.literal('error'),
-		message: z.string(),
-		timestamp: isoTimestamp,
-		code: z.string().optional(),
-		details: z.record(z.unknown()).optional(),
-	}),
-	z.object({
-		type: z.literal('warning'),
-		message: z.string(),
-		timestamp: isoTimestamp,
-		code: z.string().optional(),
-		details: z.record(z.unknown()).optional(),
-	}),
-	z.object({ type: z.literal('pong'), timestamp: isoTimestamp }),
-]);
-
-const RealtimeMemoryQueuedMessageSchema = z.object({
-	namespace: RealtimeMemoryNamespaceSchema,
-	payload: RealtimeMemoryOutboundMessageSchema,
-	timestamp: isoTimestamp,
-	expiresAt: isoTimestamp.optional(),
-});
-
-const RealtimeMemoryConnectionMetricsSchema = z.object({
-	messagesSent: z.number().int().nonnegative(),
-	messagesReceived: z.number().int().nonnegative(),
-	bytesSent: z.number().int().nonnegative(),
-	bytesReceived: z.number().int().nonnegative(),
-	queueDepth: z.number().int().nonnegative(),
-});
-
-const RealtimeMemoryConnectionStateSchema = z.object({
-	connectionId: z.string().min(1),
-	status: z.enum(['connecting', 'connected', 'authenticated', 'subscribed', 'closed']),
-	subscriptions: z.array(RealtimeMemoryNamespaceSchema),
-	connectedAt: isoTimestamp,
-	lastActivityAt: isoTimestamp.optional(),
-	isReconnecting: z.boolean().optional(),
-	metrics: RealtimeMemoryConnectionMetricsSchema.optional(),
-});
-
-const RealtimeMemoryConnectionSummarySchema = RealtimeMemoryConnectionStateSchema.extend({
-	metrics: RealtimeMemoryConnectionMetricsSchema,
-});
-
-const RealtimeMemoryMetricsSnapshotSchema = z.object({
-        snapshotId: z.string().min(1),
-        brand: z.literal('brAInwav'),
-        source: z.string().min(1),
-        timestamp: isoTimestamp,
-        description: z.string().min(1),
-        reason: z.string().min(1),
-        aggregate: z.object({
-                totalConnections: z.number().int().nonnegative(),
-                activeConnections: z.number().int().nonnegative(),
-                reconnections: z.number().int().nonnegative(),
-                messagesSent: z.number().int().nonnegative(),
-                messagesReceived: z.number().int().nonnegative(),
-                bytesSent: z.number().int().nonnegative(),
-                bytesReceived: z.number().int().nonnegative(),
-                lastActivityAt: isoTimestamp.optional(),
-                connectionTimestamps: z.array(isoTimestamp),
-        }),
-        connections: z.array(RealtimeMemoryConnectionSummarySchema),
-});
-
-const RealtimeMemoryMetricsEventSchema = RealtimeMemoryMetricsSnapshotSchema.extend({
-        type: z.literal('memory.realtime.metrics'),
-});
-
-// Export types for use in the file
-type RealtimeMemoryConnectionState = z.infer<typeof RealtimeMemoryConnectionStateSchema>;
-type RealtimeMemoryInboundMessage = z.infer<typeof RealtimeMemoryInboundMessageSchema>;
-type RealtimeMemoryOutboundMessage = z.infer<typeof RealtimeMemoryOutboundMessageSchema>;
-type RealtimeMemoryQueuedMessage = z.infer<typeof RealtimeMemoryQueuedMessageSchema>;
-type RealtimeMemoryMetricsSnapshot = z.infer<typeof RealtimeMemoryMetricsSnapshotSchema>;
-type RealtimeMemoryMetricsEvent = z.infer<typeof RealtimeMemoryMetricsEventSchema>;
-
->>>>>>> 6d4d211e
+
 import { randomUUID } from 'node:crypto';
 import { EventEmitter } from 'node:events';
 import type { RawData } from 'ws';
