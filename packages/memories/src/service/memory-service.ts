import type { Memory } from '../domain/types.js';
import { withSpan } from '../observability/otel.js';
import type { Embedder } from '../ports/Embedder.js';
import type { MemoryStore } from '../ports/MemoryStore.js';
import { memoryZ } from '../schemas/memory.zod.js';

export type MemoryService = {
        save: (raw: unknown) => Promise<Memory & { status?: string }>;
        get: (id: string) => Promise<(Memory & { status?: string }) | null>;
        del: (id: string) => Promise<void>;
        search: (q: {
                text?: string;
                vector?: number[];
                topK?: number;
                tags?: string[];
        }) => Promise<Memory[]>;
        list: (opts?: { limit?: number; tags?: string[]; text?: string }) => Promise<Memory[]>;
        purge: (nowISO?: string) => Promise<number>;
	approve?: (id: string) => Promise<void>;
	discard?: (id: string) => Promise<void>;
	listPending?: () => Promise<Array<Memory & { status: 'pending' }>>;
	// New method to test embedders
	testEmbedders?: () => Promise<Array<{ name: string; available: boolean }>>;
};

export const createMemoryService = (
	store: MemoryStore,
	embedder: Embedder,
): MemoryService => {
	if (!embedder) throw new Error('embedder:missing');

	// Pending queue for consent workflow (bounded)
	const MAX_PENDING = 1000;
	const pending = new Map<string, Memory & { status: 'pending' }>();

	// Helper functions to reduce cognitive complexity in search
	const performVectorSearch = async (
		q: { vector: number[]; topK?: number; tags?: string[]; text?: string },
		topK: number,
	) => {
		return store.searchByVector({
			vector: q.vector,
			topK,
			filterTags: q.tags,
			queryText: q.text,
		});
	};

	const performTextSearch = async (
		q: { text: string; topK?: number; tags?: string[] },
		topK: number,
		embedder: Embedder,
		store: MemoryStore,
	) => {
		const textResults = await store.searchByText({
			text: q.text,
			topK,
			filterTags: q.tags,
		});

		if (textResults.length < topK) {
			try {
				const v = (await embedder.embed([q.text]))[0];
				const vecResults = await store.searchByVector({
					vector: v,
					topK,
					filterTags: q.tags,
					queryText: q.text,
				});

				const seen = new Set(textResults.map((m) => m.id));
				for (const m of vecResults) {
					if (!seen.has(m.id)) textResults.push(m);
					if (textResults.length >= topK) break;
				}
			} catch (err) {
				throw err instanceof Error ? err : new Error('embedding:failed');
			}
		}

		return textResults;
	};

	return {
		save: async (raw) => {
			return withSpan('memories.save', async () => {
				const m = memoryZ.parse(raw) as Memory;
				const needsVector = !m.vector && m.text;
				let withVec: Memory;
				if (needsVector) {
					withVec = {
						...m,
						vector: (await embedder.embed([m.text || '']))[0],
						embeddingModel: embedder.name(),
					};
				} else {
					withVec = m;
				}
				if (withVec.policy?.requiresConsent) {
					if (pending.size >= MAX_PENDING) {
						throw new Error(`Pending queue limit (${MAX_PENDING}) exceeded`);
					}
					const pendingMem = { ...withVec, status: 'pending' as const };
					pending.set(withVec.id, pendingMem);
					return pendingMem;
				}
				const saved = await store.upsert(withVec);
				return { ...saved, status: 'approved' };
			});
		},
		get: async (id) => {
			if (pending.has(id)) return null;
			const mem = await store.get(id);
			if (!mem) return null;
			return { ...mem, status: 'approved' };
		},
		del: (id) => {
			pending.delete(id);
			return store.delete(id);
		},
                search: async (q) => {
                        return withSpan('memories.search', async () => {
                                const topK = q.topK ?? 8;

                                if (q.vector) {
                                        return performVectorSearch({ ...q, vector: q.vector }, topK);
                                }

<<<<<<< HEAD
				if (typeof q.text === 'string') {
					return performTextSearch(
						{ ...q, text: q.text },
						topK,
						embedder,
						store,
					);
				}
=======
                                if (q.text) {
                                        return performTextSearch(
                                                { ...q, text: q.text },
                                                topK,
                                                embedder,
                                                store,
                                        );
                                }
>>>>>>> 5d560381

                                return [];
                        });
                },
                list: async (opts) => {
                        const { limit = 20, tags, text } = opts ?? {};
                        return store.searchByText({
                                text: text ?? '',
                                topK: limit,
                                filterTags: tags,
                        });
                },
                purge: (nowISO) =>
                        withSpan('memories.purge', async () =>
                                store.purgeExpired(nowISO ?? new Date().toISOString()),
                        ),
		approve: async (id) => {
			const mem = pending.get(id);
			if (!mem) return;
			pending.delete(id);
			await store.upsert({ ...mem });
		},
		discard: async (id) => {
			pending.delete(id);
		},
		listPending: async () => Array.from(pending.values()),
	};
};<|MERGE_RESOLUTION|>--- conflicted
+++ resolved
@@ -126,7 +126,7 @@
                                         return performVectorSearch({ ...q, vector: q.vector }, topK);
                                 }
 
-<<<<<<< HEAD
+
 				if (typeof q.text === 'string') {
 					return performTextSearch(
 						{ ...q, text: q.text },
@@ -135,16 +135,7 @@
 						store,
 					);
 				}
-=======
-                                if (q.text) {
-                                        return performTextSearch(
-                                                { ...q, text: q.text },
-                                                topK,
-                                                embedder,
-                                                store,
-                                        );
-                                }
->>>>>>> 5d560381
+
 
                                 return [];
                         });
