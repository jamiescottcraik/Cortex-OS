import { afterEach, beforeEach, describe, expect, it, vi } from 'vitest';
import type { WebSocket } from 'ws';
import {
<<<<<<< HEAD
	RealtimeMemoryChangeEventSchema,
	type RealtimeMemoryInboundMessage,
	RealtimeMemoryInboundMessageSchema,
	RealtimeMemoryMetricsSnapshotSchema,
	type RealtimeMemoryOutboundMessage,
	RealtimeMemoryOutboundMessageSchema,
} from '@cortex-os/contracts';
=======
        RealtimeMemoryChangeEventSchema,
        type RealtimeMemoryInboundMessage,
        RealtimeMemoryInboundMessageSchema,
        RealtimeMemoryMetricsEventSchema,
        type RealtimeMemoryOutboundMessage,
        RealtimeMemoryOutboundMessageSchema,
} from '../../../../libs/typescript/contracts/src/memory-realtime.js';
>>>>>>> 6d4d211e
import { RealtimeMemoryServer } from '../../src/adapters/server.realtime.js';
import { InMemoryStore } from '../../src/adapters/store.memory.js';
import { StreamingMemoryStore } from '../../src/adapters/store.streaming.js';
import { createMemory } from '../test-utils.js';

type MockHandler = (...args: unknown[]) => void;

const addHandler = (registry: Map<string, MockHandler[]>, event: string, handler: MockHandler) => {
	const handlers = registry.get(event) ?? [];
	handlers.push(handler);
	registry.set(event, handlers);
};

const removeHandler = (
	registry: Map<string, MockHandler[]>,
	event: string,
	handler: MockHandler,
) => {
	const handlers = registry.get(event);
	if (!handlers) return;
	const index = handlers.indexOf(handler);
	if (index >= 0) {
		handlers.splice(index, 1);
	}
};

const invokeHandlers = (
	registry: Map<string, MockHandler[]>,
	event: string,
	...args: unknown[]
) => {
	const handlers = registry.get(event);
	if (!handlers) return;
	for (const handler of handlers) {
		handler(...args);
	}
};

const createMockWebSocket = () => {
	const registry = new Map<string, MockHandler[]>();
	let readyState = 1;

	const send = vi.fn<(payload: string) => void>();
	const close = vi.fn<(code?: number, reason?: string) => void>();
	const ping = vi.fn<() => void>();
	const terminate = vi.fn<() => void>();
	const addEventListener = vi.fn<(event: string, handler: MockHandler) => void>();
	const removeEventListener = vi.fn<(event: string, handler: MockHandler) => void>();
	const on = vi.fn<(event: string, handler: MockHandler) => unknown>();
	const once = vi.fn<(event: string, handler: MockHandler) => unknown>();
	const off = vi.fn<(event: string, handler: MockHandler) => unknown>();
	const emit = vi.fn<(event: string, ...args: unknown[]) => void>();

	const ws = {
		readyState,
		send,
		close,
		ping,
		terminate,
		addEventListener,
		removeEventListener,
		on,
		once,
		off,
		emit,
		_simulateMessage: (data: string | Buffer) => {
			const payload = typeof data === 'string' ? data : Buffer.from(data);
			invokeHandlers(registry, 'message', payload);
		},
		_simulateClose: ({ code, reason }: { code: number; reason?: string }) => {
			ws.readyState = 2;
			const payload = reason ? Buffer.from(reason) : undefined;
			invokeHandlers(registry, 'close', code, payload);
			ws.readyState = 3;
		},
	};

	Object.defineProperty(ws, 'readyState', {
		get: () => readyState,
		set: (state: number) => {
			readyState = state;
		},
		enumerable: true,
		configurable: true,
	});

	close.mockImplementation((code?: number, reason?: string) => {
		ws.readyState = 3;
		const payload = typeof reason === 'string' ? Buffer.from(reason) : reason;
		invokeHandlers(registry, 'close', code ?? 1000, payload);
	});

	addEventListener.mockImplementation((event: string, handler: MockHandler) => {
		addHandler(registry, event, handler);
	});

	removeEventListener.mockImplementation((event: string, handler: MockHandler) => {
		removeHandler(registry, event, handler);
	});

	on.mockImplementation((event: string, handler: MockHandler) => {
		addHandler(registry, event, handler);
		return ws;
	});

	once.mockImplementation((event: string, handler: MockHandler) => {
		const wrapper: MockHandler = (...args: unknown[]) => {
			removeHandler(registry, event, wrapper);
			handler(...args);
		};
		addHandler(registry, event, wrapper);
		return ws;
	});

	emit.mockImplementation((event: string, ...args: unknown[]) => {
		invokeHandlers(registry, event, ...args);
	});

	off.mockImplementation((event: string, handler: MockHandler) => {
		removeHandler(registry, event, handler);
		return ws;
	});

	return ws;
};

type MockWebSocket = ReturnType<typeof createMockWebSocket>;

const createMockWebSocketServer = () => {
	const registry = new Map<string, MockHandler[]>();
	const on = vi.fn<(event: string, handler: MockHandler) => unknown>();
	const emit = vi.fn<(event: string, ...args: unknown[]) => void>();
	const close = vi.fn<(callback?: () => void) => void>();

	const server = {
		on,
		emit,
		close,
		clients: new Set<MockWebSocket>(),
	};

	on.mockImplementation((event: string, handler: MockHandler) => {
		addHandler(registry, event, handler);
		return server;
	});

	emit.mockImplementation((event: string, ...args: unknown[]) => {
		invokeHandlers(registry, event, ...args);
	});

	close.mockImplementation((callback?: () => void) => {
		callback?.();
	});

	return server;
};

type MockServer = ReturnType<typeof createMockWebSocketServer>;

let mockServer: MockServer | undefined;
let namespaceCounter = 0;

vi.mock('ws', () => {
	const WebSocketMock = vi.fn<(address: string) => MockWebSocket>(() => createMockWebSocket());
	Object.assign(WebSocketMock, {
		CONNECTING: 0,
		OPEN: 1,
		CLOSING: 2,
		CLOSED: 3,
	});

	const WebSocketServerMock = vi.fn(() => {
		const server = createMockWebSocketServer();
		mockServer = server;
		return server;
	});

	return {
		WebSocket: WebSocketMock as unknown as typeof WebSocket,
		WebSocketServer: WebSocketServerMock,
	};
});

const flushAsync = async () => {
	await Promise.resolve();
};

const advanceTimers = async (ms: number) => {
	if (typeof vi.advanceTimersByTimeAsync === 'function') {
		await vi.advanceTimersByTimeAsync(ms);
		return;
	}
	vi.advanceTimersByTime(ms);
	await flushAsync();
};

const getSentMessages = (ws: MockWebSocket): RealtimeMemoryOutboundMessage[] => {
	return ws.send.mock.calls.map(([payload]) => {
		if (typeof payload !== 'string') {
			throw new Error('Expected payload to be a string');
		}
		const parsed = JSON.parse(payload);
		return RealtimeMemoryOutboundMessageSchema.parse(parsed);
	});
};

type OutboundMessageOf<TType extends RealtimeMemoryOutboundMessage['type']> = Extract<
	RealtimeMemoryOutboundMessage,
	{ type: TType }
>;

const getLatestMessageOfType = async <TType extends RealtimeMemoryOutboundMessage['type']>(
	ws: MockWebSocket,
	type: TType,
): Promise<OutboundMessageOf<TType>> => {
	await flushAsync();
	const messages = getSentMessages(ws).filter(
		(message): message is OutboundMessageOf<TType> => message.type === type,
	);
	expect(messages.length).toBeGreaterThan(0);
	return messages[messages.length - 1];
};

const sendInboundMessage = (ws: MockWebSocket, message: RealtimeMemoryInboundMessage) => {
	const payload = JSON.stringify(RealtimeMemoryInboundMessageSchema.parse(message));
	ws._simulateMessage(payload);
};

type RequestLike = {
	url: string;
	headers: {
		host: string;
		'user-agent': string;
	};
	socket: {
		remoteAddress: string;
	};
};

const buildRequest = (url: string): RequestLike => ({
	url,
	headers: {
		host: 'localhost:3001',
		'user-agent': 'vitest-suite',
	},
	socket: {
		remoteAddress: '127.0.0.1',
	},
});

const simulateConnection = (url = '/?clientId=test-client'): MockWebSocket => {
	const ws = createMockWebSocket();
	if (!mockServer) {
		throw new Error('Mock server not initialised');
	}
	const connectionHandler = mockServer.on.mock.calls.find(([event]) => event === 'connection')?.[1];
	if (!connectionHandler) {
		throw new Error('Connection handler not registered');
	}
	mockServer.clients.add(ws);
	connectionHandler(ws, buildRequest(url));
	ws.readyState = 1;
	return ws;
};

describe('RealtimeMemoryServer contracts integration', () => {
	let baseStore: InMemoryStore;
	let streamingStore: StreamingMemoryStore;
	let server: RealtimeMemoryServer;
	let namespace: string;

	beforeEach(() => {
		vi.clearAllMocks();
		mockServer = undefined;
		baseStore = new InMemoryStore();
		streamingStore = new StreamingMemoryStore(baseStore);
		server = new RealtimeMemoryServer(streamingStore);
		namespaceCounter += 1;
		namespace = `realtime-namespace-${namespaceCounter}`;
	});

	afterEach(async () => {
		if (server.isRunning()) {
			await server.stop().catch(() => undefined);
		}
	});

	describe('connection lifecycle', () => {
		it('sends a contract-compliant connected message on join', async () => {
			await server.start(3001);
			const ws = simulateConnection();
			const connected = await getLatestMessageOfType(ws, 'connected');
			expect(connected.message).toContain('brAInwav');
			expect(connected.connectionId).toBeTruthy();
			expect(connected.server?.port).toBe(3001);
		});

		it('rejects unauthenticated connections when auth is required', async () => {
			server = new RealtimeMemoryServer(streamingStore, {
				enableAuth: true,
				authToken: 'secret-token',
			});
			await server.start(3001);
			const ws = simulateConnection();
			expect(ws.close).toHaveBeenCalledWith(1008, 'brAInwav authentication required');
		});

		it('accepts authenticated clients when token matches', async () => {
			server = new RealtimeMemoryServer(streamingStore, {
				enableAuth: true,
				authToken: 'secret-token',
			});
			await server.start(3001);
			const ws = simulateConnection('/?clientId=auth-client&token=secret-token');
			const connected = await getLatestMessageOfType(ws, 'connected');
			expect(connected.connectionId).toBeTruthy();
		});

		it('enforces the maximum connection limit with branded messaging', async () => {
			server = new RealtimeMemoryServer(streamingStore, {
				maxConnections: 1,
			});
			await server.start(3001);
			const first = simulateConnection('/?clientId=first-client');
			await getLatestMessageOfType(first, 'connected');
			const second = simulateConnection('/?clientId=second-client');
			expect(second.close).toHaveBeenCalledWith(1008, 'brAInwav connection limit reached');
		});
	});

	describe('subscription workflow', () => {
		it('subscribes and unsubscribes using contract-compliant messages', async () => {
			await server.start(3001);
			const ws = simulateConnection();
			sendInboundMessage(ws, {
				type: 'subscribe',
				namespace,
			});
			const subscribed = await getLatestMessageOfType(ws, 'subscribed');
			expect(subscribed.namespace).toBe(namespace);
			sendInboundMessage(ws, {
				type: 'unsubscribe',
				namespace,
			});
			const unsubscribed = await getLatestMessageOfType(ws, 'unsubscribed');
			expect(unsubscribed.namespace).toBe(namespace);
			expect(server.getSubscriptions(ws as unknown as WebSocket)).toHaveLength(0);
		});

		it('warns on duplicate subscriptions with brAInwav branding', async () => {
			await server.start(3001);
			const ws = simulateConnection();
			sendInboundMessage(ws, {
				type: 'subscribe',
				namespace,
			});
			await getLatestMessageOfType(ws, 'subscribed');
			sendInboundMessage(ws, {
				type: 'subscribe',
				namespace,
			});
			const warning = await getLatestMessageOfType(ws, 'warning');
			expect(warning.message).toBe('brAInwav realtime already subscribed');
		});

		it('responds with pong to ping messages', async () => {
			await server.start(3001);
			const ws = simulateConnection();
			sendInboundMessage(ws, { type: 'ping' });
			const pong = await getLatestMessageOfType(ws, 'pong');
			expect(pong.timestamp).toBeDefined();
		});
	});

	describe('change propagation', () => {
		it('broadcasts change events that satisfy the outbound schema', async () => {
			await server.start(3001);
			const ws = simulateConnection('/?clientId=change-client');
			sendInboundMessage(ws, {
				type: 'subscribe',
				namespace,
			});
			await getLatestMessageOfType(ws, 'subscribed');
			const memory = createMemory({ text: 'Contract compliant broadcast' });
			await streamingStore.upsert(memory, namespace);
			const change = await getLatestMessageOfType(ws, 'change');
			expect(change.namespace).toBe(namespace);
			RealtimeMemoryChangeEventSchema.parse(change.event);
		});

		it('replays queued messages after reconnection', async () => {
			await server.start(3001);
			const clientId = 'queue-client';
			const first = simulateConnection(`/?clientId=${clientId}`);
			sendInboundMessage(first, {
				type: 'subscribe',
				namespace,
			});
			await getLatestMessageOfType(first, 'subscribed');
			first._simulateClose({ code: 1000, reason: 'client disconnect' });
			const queuedMemory = createMemory({ text: 'Queued update' });
			await streamingStore.upsert(queuedMemory, namespace);
			const second = simulateConnection(`/?clientId=${clientId}`);
			await getLatestMessageOfType(second, 'subscriptions_restored');
			const change = await getLatestMessageOfType(second, 'change');
			expect(change.namespace).toBe(namespace);
			RealtimeMemoryChangeEventSchema.parse(change.event);
		});
	});

	describe('realtime metrics publishing', () => {
		let publishMetrics: ReturnType<typeof vi.fn>;

		beforeEach(() => {
			vi.useFakeTimers();
			publishMetrics = vi.fn(async () => undefined);
			server = new RealtimeMemoryServer(streamingStore, {
				metricsSnapshotDebounceMs: 5,
			});
			server.setMetricsPublisher({
				publishRealtimeMetrics: publishMetrics,
			});
		});

		afterEach(() => {
			vi.useRealTimers();
		});

                it('publishes a metrics event when clients connect', async () => {
                        await server.start(3001);
                        const ws = simulateConnection();
                        await getLatestMessageOfType(ws, 'connected');
                        await advanceTimers(10);
                        expect(publishMetrics).toHaveBeenCalled();
                        const event = publishMetrics.mock.calls[0]?.[0];
                        expect(() => RealtimeMemoryMetricsEventSchema.parse(event)).not.toThrow();
                        expect(event.type).toBe('memory.realtime.metrics');
                        expect(event.brand).toBe('brAInwav');
                        expect(event.description).toContain('brAInwav');
                        expect(event.reason.split('|')).toContain('connection-established');
                        expect(event.aggregate.activeConnections).toBe(1);
                        await server.stop();
                        await advanceTimers(10);
                });

                it('captures message activity in snapshot reasons', async () => {
                        await server.start(3001);
                        const ws = simulateConnection();
                        await getLatestMessageOfType(ws, 'connected');
                        await advanceTimers(10);
			publishMetrics.mockClear();
			sendInboundMessage(ws, {
				type: 'subscribe',
				namespace,
			});
			await getLatestMessageOfType(ws, 'subscribed');
                        const memory = createMemory({ text: 'Metrics change event' });
                        await streamingStore.upsert(memory, namespace);
                        await advanceTimers(10);
                        expect(publishMetrics).toHaveBeenCalled();
                        const event = publishMetrics.mock.calls[publishMetrics.mock.calls.length - 1]?.[0];
                        expect(() => RealtimeMemoryMetricsEventSchema.parse(event)).not.toThrow();
                        const reasons = event.reason.split('|');
                        expect(reasons).toContain('message-received');
                        expect(reasons).toContain('message-sent');
                        expect(event.headers).toBeUndefined();
                        await server.stop();
                        await advanceTimers(10);
                });

                it('respects the metricsSnapshotsEnabled toggle', async () => {
                        publishMetrics.mockClear();
                        server = new RealtimeMemoryServer(
                                streamingStore,
                                {
                                        metricsSnapshotDebounceMs: 5,
                                        metricsSnapshotsEnabled: false,
                                        metricsPublisher: { publishRealtimeMetrics: publishMetrics },
                                },
                        );
                        await server.start(3001);
                        const ws = simulateConnection();
                        await getLatestMessageOfType(ws, 'connected');
                        await advanceTimers(10);
                        expect(publishMetrics).not.toHaveBeenCalled();
                        await server.stop();
                        await advanceTimers(10);
                });
        });

	describe('validation layer', () => {
		it('returns a branded parse error for malformed JSON', async () => {
			await server.start(3001);
			const ws = simulateConnection();
			ws._simulateMessage('not json');
			const error = await getLatestMessageOfType(ws, 'error');
			expect(error.message).toBe('brAInwav realtime message parsing failed');
			expect(error.details).toEqual({ reason: 'invalid-json' });
		});

		it('returns schema validation errors when inbound payload is invalid', async () => {
			await server.start(3001);
			const ws = simulateConnection();
			ws._simulateMessage(JSON.stringify({ type: 'subscribe' }));
			const error = await getLatestMessageOfType(ws, 'error');
			expect(error.message).toBe('brAInwav realtime schema validation failed');
			expect(error.details).toBeDefined();
		});
	});
});<|MERGE_RESOLUTION|>--- conflicted
+++ resolved
@@ -1,7 +1,7 @@
 import { afterEach, beforeEach, describe, expect, it, vi } from 'vitest';
 import type { WebSocket } from 'ws';
 import {
-<<<<<<< HEAD
+
 	RealtimeMemoryChangeEventSchema,
 	type RealtimeMemoryInboundMessage,
 	RealtimeMemoryInboundMessageSchema,
@@ -9,15 +9,7 @@
 	type RealtimeMemoryOutboundMessage,
 	RealtimeMemoryOutboundMessageSchema,
 } from '@cortex-os/contracts';
-=======
-        RealtimeMemoryChangeEventSchema,
-        type RealtimeMemoryInboundMessage,
-        RealtimeMemoryInboundMessageSchema,
-        RealtimeMemoryMetricsEventSchema,
-        type RealtimeMemoryOutboundMessage,
-        RealtimeMemoryOutboundMessageSchema,
-} from '../../../../libs/typescript/contracts/src/memory-realtime.js';
->>>>>>> 6d4d211e
+
 import { RealtimeMemoryServer } from '../../src/adapters/server.realtime.js';
 import { InMemoryStore } from '../../src/adapters/store.memory.js';
 import { StreamingMemoryStore } from '../../src/adapters/store.streaming.js';
