--- conflicted
+++ resolved
@@ -13,10 +13,6 @@
   },
   "dependencies": {
     "eventsource": "^4.0.0",
-<<<<<<< HEAD
-    "node-fetch": "^3.3.2",
-=======
->>>>>>> 6370bdcc
     "zod": "^3.23.8"
   },
   "devDependencies": {
