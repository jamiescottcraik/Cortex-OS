import { z } from 'zod';
import type { McpRequest } from './types.js';
import {

  validateServerOptions,
  validateRequest,
  initializeParamsSchema,
  toolCallParamsSchema,
  resourceReadParamsSchema,
  validateToolArgs,
  type JsonSchema,
} from './server-utils.js';

type ParsedRequest = ReturnType<typeof validateRequest>;

export type ToolDef = { name: string; description?: string; inputSchema?: JsonSchema };
export type ToolHandler = (args: Record<string, unknown>) => Promise<unknown> | unknown;
export type ResourceDef = { uri: string; name?: string };
export type ResourceHandler = () => Promise<Record<string, unknown>> | Record<string, unknown>;
export type PromptDef = { name: string; description?: string };
export type PromptHandler = () => Promise<unknown> | unknown;

export function handleInitialize(
  parsed: ParsedRequest,
  options: { name: string; version: string },
  tools: Map<string, { def: ToolDef; handler: ToolHandler }>,
  resources: Map<string, { def: ResourceDef; handler: ResourceHandler }>,
  prompts: Map<string, { def: PromptDef; handler: PromptHandler }>
) {
  const params = initializeParamsSchema.parse(parsed.params);
  return {
    jsonrpc: '2.0' as const,
    id: parsed.id,
    result: {
      protocolVersion: params?.protocolVersion,
      capabilities: {
        tools: tools.size > 0,
        resources: resources.size > 0,
        prompts: prompts.size > 0,
      },
      serverInfo: { name: options.name, version: options.version },
    },
  };
}

export async function handleTools(
  parsed: ParsedRequest,
  tools: Map<string, { def: ToolDef; handler: ToolHandler }>
) {
  if (parsed.method === 'tools/list') {
    return {
      jsonrpc: '2.0' as const,
      id: parsed.id,
      result: { tools: Array.from(tools.values()).map((t) => t.def) },
    };
  }
  if (parsed.method === 'tools/call') {
    const { name, args } = toolCallParamsSchema.parse(parsed.params);
    const tool = tools.get(name);
    if (!tool) {
      return {
        jsonrpc: '2.0' as const,
        id: parsed.id,
        error: { code: -32601, message: 'Tool not found' },
      };
    }
    try {
      validateToolArgs(tool.def.inputSchema, args);
      const result = await tool.handler(args);
      return { jsonrpc: '2.0' as const, id: parsed.id, result: { result } };
    } catch (error) {
      return {
        jsonrpc: '2.0' as const,
        id: parsed.id,
        error: {
          code: -32000,
          message: error instanceof Error ? error.message : 'Unknown error',
        },
      };
    }
  }
  return handleUnsupported(parsed);
}

export async function handleResources(
  parsed: ParsedRequest,
  resources: Map<string, { def: ResourceDef; handler: ResourceHandler }>
) {
  if (parsed.method === 'resources/list') {
    return {
      jsonrpc: '2.0' as const,
      id: parsed.id,
      result: { resources: Array.from(resources.values()).map((r) => r.def) },
    };
  }
  if (parsed.method === 'resources/read') {
    const { uri } = resourceReadParamsSchema.parse(parsed.params);
    const resource = resources.get(uri);
    if (!resource) {
      return {
        jsonrpc: '2.0' as const,
        id: parsed.id,
        error: { code: -32601, message: 'Resource not found' },
      };
    }
    try {
      const readResult = await resource.handler();
      return { jsonrpc: '2.0' as const, id: parsed.id, result: readResult };
    } catch (error) {
      return {
        jsonrpc: '2.0' as const,
        id: parsed.id,
        error: {
          code: -32000,
          message: error instanceof Error ? error.message : 'Unknown error',
        },
      };
    }
  }
  return handleUnsupported(parsed);
}

export function handlePrompts(
  parsed: ParsedRequest,
  prompts: Map<string, { def: PromptDef; handler: PromptHandler }>
) {
  if (parsed.method === 'prompts/list') {
    return {
      jsonrpc: '2.0' as const,
      id: parsed.id,
      result: { prompts: Array.from(prompts.values()).map((p) => p.def) },
    };
  }
  return handleUnsupported(parsed);
}

<<<<<<< HEAD
type ToolDef = { name: string; description?: string; inputSchema?: JsonSchema };
type ToolHandler = (args: Record<string, unknown>) => Promise<unknown> | unknown;
type Tool = { def: ToolDef; handler: ToolHandler };

type ResourceDef = { uri: string; name?: string };
type ResourceHandler = () => Promise<Record<string, unknown>> | Record<string, unknown>;
type Resource = { def: ResourceDef; handler: ResourceHandler };

type PromptDef = { name: string; description?: string };
type PromptHandler = () => Promise<unknown> | unknown;
type Prompt = { def: PromptDef; handler: PromptHandler };

export function parseRequest(req: McpRequest) {
  const reqSchema = z.object({
    jsonrpc: z.literal('2.0'),
    id: z.union([z.string(), z.number()]),
    method: z.string(),
    params: z.unknown().optional(),
  });
  return reqSchema.parse(req);
}

export function validateToolArgs(
  schema: JsonSchema | undefined,
  args: Record<string, unknown>,
) {
  if (!schema) return;
  const required = schema.required || [];
  for (const field of required) {
    if (!(field in args)) throw new Error(`Invalid input: ${field} is required`);
  }
  const props = schema.properties || {};
  for (const [key, value] of Object.entries(args)) {
    const prop = props[key];
    if (prop?.type === 'string' && typeof value !== 'string') {
      throw new Error(`Invalid input: ${key} must be string`);
    }
    if (
      prop?.maxLength &&
      typeof value === 'string' &&
      value.length > prop.maxLength
    ) {
      throw new Error('Input too long');
    }
  }
}

function mapDefinitions<T>(items: Map<string, { def: T }>): T[] {
  return Array.from(items.values()).map((t) => t.def);
}

function handleInitialize(
  parsed: ReturnType<typeof parseRequest>,
  options: { name: string; version: string },
  tools: Map<string, Tool>,
  resources: Map<string, Resource>,
  prompts: Map<string, Prompt>,
) {
  const params = z
    .object({
      protocolVersion: z.string().optional(),
      capabilities: z.record(z.unknown()).optional(),
    })
    .optional()
    .parse(parsed.params);
=======

export function handleUnsupported(parsed: ParsedRequest) {
  return {
    jsonrpc: '2.0' as const,
    id: parsed.id,
    error: { code: -32603, message: 'Method not supported' },

  };
}

export function createMcpServer(options: { name: string; version: string }) {
  validateServerOptions(options);

  const tools = new Map<string, { def: ToolDef; handler: ToolHandler }>();
  const resources = new Map<string, { def: ResourceDef; handler: ResourceHandler }>();
  const prompts = new Map<string, { def: PromptDef; handler: PromptHandler }>();
>>>>>>> e7a37d6e

  return {
    jsonrpc: '2.0' as const,
    id: parsed.id,
    result: {
      protocolVersion: params?.protocolVersion,
      capabilities: {
        tools: tools.size > 0,
        resources: resources.size > 0,
        prompts: prompts.size > 0,
      },
      serverInfo: { name: options.name, version: options.version },
    },
<<<<<<< HEAD
  };
}

async function handleToolsCall(
  parsed: ReturnType<typeof parseRequest>,
  tools: Map<string, Tool>,
) {
  try {
    const { name, args } = z
      .object({
        name: z.string(),
        arguments: z.record(z.unknown()).optional(),
      })
      .transform((o) => ({ name: o.name, args: o.arguments ?? {} }))
      .parse(parsed.params);

    const tool = tools.get(name);
    if (!tool) {
      return {
        jsonrpc: '2.0' as const,
        id: parsed.id,
        error: { code: -32601, message: 'Tool not found' },
      };
    }

    validateToolArgs(tool.def.inputSchema, args);
    const result = await tool.handler(args);
    return { jsonrpc: '2.0' as const, id: parsed.id, result: { result } };
  } catch (error) {
    return {
      jsonrpc: '2.0' as const,
      id: parsed.id,
      error: {
        code: -32000,
        message: error instanceof Error ? error.message : 'Unknown error',
      },
    };
  }
}

async function handleResourcesRead(
  parsed: ReturnType<typeof parseRequest>,
  resources: Map<string, Resource>,
) {
  try {
    const { uri } = z.object({ uri: z.string() }).parse(parsed.params);
    const resource = resources.get(uri);
    if (!resource) {
      return {
        jsonrpc: '2.0' as const,
        id: parsed.id,
        error: { code: -32601, message: 'Resource not found' },
      };
    }
    const readResult = await resource.handler();
    return { jsonrpc: '2.0' as const, id: parsed.id, result: readResult };
  } catch (error) {
    return {
      jsonrpc: '2.0' as const,
      id: parsed.id,
      error: {
        code: -32000,
        message: error instanceof Error ? error.message : 'Unknown error',
      },
    };
  }
}

function makeAddTool(tools: Map<string, Tool>) {
  return (def: ToolDef, handler: ToolHandler) => {
    z.object({ name: z.string().min(1) }).parse(def);
    tools.set(def.name, { def, handler });
  };
}

function makeAddResource(resources: Map<string, Resource>) {
  return (def: ResourceDef, handler: ResourceHandler) => {
    z.object({ uri: z.string().min(1) }).parse(def);
    resources.set(def.uri, { def, handler });
  };
}

function makeAddPrompt(prompts: Map<string, Prompt>) {
  return (def: PromptDef, handler: PromptHandler) => {
    z.object({ name: z.string().min(1) }).parse(def);
    prompts.set(def.name, { def, handler });
  };
}

async function processRequest(
  options: { name: string; version: string },
  tools: Map<string, Tool>,
  resources: Map<string, Resource>,
  prompts: Map<string, Prompt>,
  req: McpRequest,
) {
  const parsed = parseRequest(req);
  switch (parsed.method) {
    case 'initialize':
      return handleInitialize(parsed, options, tools, resources, prompts);
    case 'tools/list':
      return {
        jsonrpc: '2.0' as const,
        id: parsed.id,
        result: { tools: mapDefinitions(tools) },
      };
    case 'tools/call':
      return handleToolsCall(parsed, tools);
    case 'resources/list':
      return {
        jsonrpc: '2.0' as const,
        id: parsed.id,
        result: { resources: mapDefinitions(resources) },
      };
    case 'resources/read':
      return handleResourcesRead(parsed, resources);
    case 'prompts/list':
      return {
        jsonrpc: '2.0' as const,
        id: parsed.id,
        result: { prompts: mapDefinitions(prompts) },
      };
    default:
      return {
        jsonrpc: '2.0' as const,
        id: parsed.id,
        error: { code: -32603, message: 'Method not supported' },
      };
  }
}

export function createMcpServer(options: { name: string; version: string }) {
  serverOptionsSchema.parse(options);

  const tools = new Map<string, Tool>();
  const resources = new Map<string, Resource>();
  const prompts = new Map<string, Prompt>();

  return {
    addTool: makeAddTool(tools),
    addResource: makeAddResource(resources),
    addPrompt: makeAddPrompt(prompts),
    handleRequest: (req: McpRequest) =>
      processRequest(options, tools, resources, prompts, req),
=======
    addResource(def: ResourceDef, handler: ResourceHandler) {
      z.object({ uri: z.string().min(1) }).parse(def);
      resources.set(def.uri, { def, handler });
    },
    addPrompt(def: PromptDef, handler: PromptHandler) {
      z.object({ name: z.string().min(1) }).parse(def);
      prompts.set(def.name, { def, handler });
    },
    async handleRequest(req: McpRequest) {

      const parsed = validateRequest(req);

      if (parsed.method === 'initialize') {
        return handleInitialize(parsed, options, tools, resources, prompts);
      }
      if (parsed.method.startsWith('tools/')) {
        return handleTools(parsed, tools);
      }
      if (parsed.method.startsWith('resources/')) {
        return handleResources(parsed, resources);
      }
      if (parsed.method.startsWith('prompts/')) {
        return handlePrompts(parsed, prompts);
      }

      return handleUnsupported(parsed);

    },
>>>>>>> e7a37d6e
  };
}<|MERGE_RESOLUTION|>--- conflicted
+++ resolved
@@ -134,7 +134,6 @@
   return handleUnsupported(parsed);
 }
 
-<<<<<<< HEAD
 type ToolDef = { name: string; description?: string; inputSchema?: JsonSchema };
 type ToolHandler = (args: Record<string, unknown>) => Promise<unknown> | unknown;
 type Tool = { def: ToolDef; handler: ToolHandler };
@@ -200,24 +199,6 @@
     })
     .optional()
     .parse(parsed.params);
-=======
-
-export function handleUnsupported(parsed: ParsedRequest) {
-  return {
-    jsonrpc: '2.0' as const,
-    id: parsed.id,
-    error: { code: -32603, message: 'Method not supported' },
-
-  };
-}
-
-export function createMcpServer(options: { name: string; version: string }) {
-  validateServerOptions(options);
-
-  const tools = new Map<string, { def: ToolDef; handler: ToolHandler }>();
-  const resources = new Map<string, { def: ResourceDef; handler: ResourceHandler }>();
-  const prompts = new Map<string, { def: PromptDef; handler: PromptHandler }>();
->>>>>>> e7a37d6e
 
   return {
     jsonrpc: '2.0' as const,
@@ -231,7 +212,7 @@
       },
       serverInfo: { name: options.name, version: options.version },
     },
-<<<<<<< HEAD
+
   };
 }
 
@@ -376,35 +357,6 @@
     addPrompt: makeAddPrompt(prompts),
     handleRequest: (req: McpRequest) =>
       processRequest(options, tools, resources, prompts, req),
-=======
-    addResource(def: ResourceDef, handler: ResourceHandler) {
-      z.object({ uri: z.string().min(1) }).parse(def);
-      resources.set(def.uri, { def, handler });
-    },
-    addPrompt(def: PromptDef, handler: PromptHandler) {
-      z.object({ name: z.string().min(1) }).parse(def);
-      prompts.set(def.name, { def, handler });
-    },
-    async handleRequest(req: McpRequest) {
-
-      const parsed = validateRequest(req);
-
-      if (parsed.method === 'initialize') {
-        return handleInitialize(parsed, options, tools, resources, prompts);
-      }
-      if (parsed.method.startsWith('tools/')) {
-        return handleTools(parsed, tools);
-      }
-      if (parsed.method.startsWith('resources/')) {
-        return handleResources(parsed, resources);
-      }
-      if (parsed.method.startsWith('prompts/')) {
-        return handlePrompts(parsed, prompts);
-      }
-
-      return handleUnsupported(parsed);
-
-    },
->>>>>>> e7a37d6e
+
   };
 }