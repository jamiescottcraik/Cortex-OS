--- conflicted
+++ resolved
@@ -13,11 +13,9 @@
   send(
     message: McpRequest,
     onError?: (err: unknown, msg: McpRequest) => void,
-<<<<<<< HEAD
+
   ): void;
-=======
-  ): Promise<void>;
->>>>>>> 66d4c943
+
   isConnected(): boolean;
 }
 
