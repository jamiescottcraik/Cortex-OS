--- conflicted
+++ resolved
@@ -13,14 +13,9 @@
   },
   "dependencies": {
     "@cortex-os/orchestration": "workspace:*",
-<<<<<<< HEAD
+
     "fastify": "^4.28.1",
     "zod": "^3.25.76"
-=======
-    "axios": "^1.11.0",
-    "fastify": "^4.28.1",
-    "zod": "^3.22.4"
->>>>>>> cd55f106
   },
   "devDependencies": {
     "tsx": "^4.16.2",
