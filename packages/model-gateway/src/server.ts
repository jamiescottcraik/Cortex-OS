--- conflicted
+++ resolved
@@ -2,7 +2,7 @@
 import Fastify from 'fastify';
 import { z } from 'zod';
 import { ModelRouter } from './model-router';
-<<<<<<< HEAD
+
 import {
   embeddingsHandler,
   rerankHandler,
@@ -12,32 +12,7 @@
   type ChatBody,
 } from './handlers';
 import { applyAuditPolicy } from './lib/applyAuditPolicy';
-=======
-import { auditEvent, record } from './audit';
-import { loadGrant, enforce } from './policy';
 
-const EmbeddingsBodySchema = z.object({
-  model: z.string().optional(),
-  texts: z.array(z.string()).min(1),
-});
-export type EmbeddingsBody = z.infer<typeof EmbeddingsBodySchema>;
-
-const RerankBodySchema = z.object({
-  model: z.string().optional(),
-  query: z.string(),
-  docs: z.array(z.string()).min(1),
-  topK: z.number().int().positive().optional(),
-});
-export type RerankBody = z.infer<typeof RerankBodySchema>;
-
-const ChatBodySchema = z.object({
-  model: z.string().optional(),
-  msgs: z.array(
-  ).min(1),
-  tools: z.unknown().optional(),
-});
-export type ChatBody = z.infer<typeof ChatBodySchema>;
->>>>>>> fd21386a
 
 export function createServer(router?: ModelRouter): FastifyInstance {
   const app = Fastify({ logger: true });
@@ -53,37 +28,11 @@
     const body = parsed.data;
     console.log('[model-gateway] /embeddings request body:', JSON.stringify(body));
     try {
-<<<<<<< HEAD
+
       await applyAuditPolicy(req, 'embeddings', body);
       const result = await embeddingsHandler(modelRouter, body);
       return reply.send(result);
-=======
-      const texts = body.texts;
-      let vectors: number[][] = [];
-      let modelUsed: string;
 
-      if (texts.length === 1) {
-        const result = await modelRouter.generateEmbedding({
-          text: texts[0],
-          model: body.model,
-        });
-        vectors = [result.embedding];
-        modelUsed = result.model;
-      } else {
-        const result = await modelRouter.generateEmbeddings({
-          texts,
-          model: body.model,
-        });
-        vectors = result.embeddings;
-        modelUsed = result.model;
-      }
-
-      return reply.send({
-        vectors,
-        dimensions: vectors[0]?.length || 0,
-        modelUsed,
-      });
->>>>>>> fd21386a
     } catch (error) {
       const status = (error as any).status || 500;
       console.error('Embedding error:', error);
@@ -94,31 +43,9 @@
   });
 
   app.post('/rerank', async (req, reply) => {
-<<<<<<< HEAD
+
     const body = req.body as RerankBody;
-=======
-    const parsed = RerankBodySchema.safeParse(req.body);
-    if (!parsed.success) {
-      return reply
-        .status(400)
-        .send({ error: 'Invalid request body', details: parsed.error.flatten() });
-    }
-    const body = parsed.data;
-    const grant = await loadGrant('model-gateway');
-    enforce(grant, 'rerank', body as any);
-    await record(
-      auditEvent(
-        'model-gateway',
-        'rerank',
-        {
-          runId: (req.headers['x-run-id'] as string) || 'unknown',
-          traceId: req.headers['x-trace-id'] as string,
-        },
-        body,
-      ),
-    );
 
->>>>>>> fd21386a
     try {
       await applyAuditPolicy(req, 'rerank', body);
       const result = await rerankHandler(modelRouter, body);
@@ -133,31 +60,9 @@
   });
 
   app.post('/chat', async (req, reply) => {
-<<<<<<< HEAD
+
     const body = req.body as ChatBody;
-=======
-    const parsed = ChatBodySchema.safeParse(req.body);
-    if (!parsed.success) {
-      return reply
-        .status(400)
-        .send({ error: 'Invalid request body', details: parsed.error.flatten() });
-    }
-    const body = parsed.data;
-    const grant = await loadGrant('model-gateway');
-    enforce(grant, 'chat', body as any);
-    await record(
-      auditEvent(
-        'model-gateway',
-        'chat',
-        {
-          runId: (req.headers['x-run-id'] as string) || 'unknown',
-          traceId: req.headers['x-trace-id'] as string,
-        },
-        body,
-      ),
-    );
 
->>>>>>> fd21386a
     try {
       await applyAuditPolicy(req, 'chat', body);
       const result = await chatHandler(modelRouter, body);
