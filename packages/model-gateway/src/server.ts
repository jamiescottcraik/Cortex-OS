--- conflicted
+++ resolved
@@ -19,7 +19,7 @@
   const modelRouter = router || new ModelRouter();
 
   app.post('/embeddings', async (req, reply) => {
-<<<<<<< HEAD
+
     const body = req.body as EmbeddingsBody;
     const grant = await loadGrant('model-gateway');
     enforce(grant, 'embeddings', body as any);
@@ -35,16 +35,6 @@
       ),
     );
 
-=======
-    const parsed = EmbeddingsBodySchema.safeParse(req.body);
-    if (!parsed.success) {
-      return reply
-        .status(400)
-        .send({ error: 'Invalid request body', details: parsed.error.flatten() });
-    }
-    const body = parsed.data;
-    console.log('[model-gateway] /embeddings request body:', JSON.stringify(body));
->>>>>>> 166284d3
     try {
 
       const texts = body.texts;
