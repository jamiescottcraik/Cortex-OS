--- conflicted
+++ resolved
@@ -6,12 +6,7 @@
 import { spawn } from 'child_process';
 import path from 'path';
 import { z } from 'zod';
-<<<<<<< HEAD
-import { logger } from '../lib/logger';
-import type { ChatResponse, Embedding, MLXAdapterInterface, Message } from './types';
-=======
 import { estimateTokenCount } from '../../../../src/lib/math.js';
->>>>>>> a108f533
 
 // Configuration paths - can be overridden via environment
 const HUGGINGFACE_CACHE =
@@ -182,108 +177,6 @@
 /**
  * Factory to create an MLX adapter
  */
-<<<<<<< HEAD
-export class MLXAdapter implements MLXAdapterInterface {
-  private readonly pythonPath: string;
-  private readonly scriptPath: string;
-
-  constructor() {
-    // Path to Python executable (can be configured via environment)
-    this.pythonPath = process.env.PYTHON_PATH || 'python3';
-
-    // Path to the MLX generator script (unified for chat and embeddings)
-    this.scriptPath = path.resolve(
-      path.dirname(new URL(import.meta.url).pathname),
-      '../../../../apps/cortex-py/src/mlx/mlx_unified.py',
-    );
-  }
-
-  /**
-   * Generate chat completion using MLX
-   */
-  async generateChat(request: MLXChatRequest): Promise<MLXChatResponse> {
-    const modelName = (request.model as MLXModelName) || 'qwen3-coder-30b-mlx';
-    const modelConfig = MLX_MODELS[modelName];
-
-    if (!modelConfig || modelConfig.type !== 'chat') {
-      throw new Error(`Unsupported MLX chat model: ${modelName}`);
-    }
-
-    // Validate model path exists
-    if (!(await this.validateModelPath(modelConfig.path))) {
-      logger.warn('Model path not found', {
-        path: modelConfig.path,
-        action: 'attempting_download',
-      });
-    }
-
-    try {
-      // Use mlx-lm or mlxknife if available, otherwise use our Python script
-      const useMLXTools = await this.checkMLXTools();
-      let result;
-
-      if (useMLXTools === 'mlx-lm') {
-        result = await this.executeMLXLM(modelConfig.hf_path, request.messages, {
-          max_tokens: request.max_tokens || 4096,
-          temperature: request.temperature || 0.7,
-        });
-      } else {
-        result = await this.executePythonScript([
-          JSON.stringify(request.messages),
-          '--model',
-          modelConfig.hf_path || modelName,
-          '--model-path',
-          modelConfig.path,
-          '--chat-mode',
-          '--max-tokens',
-          String(request.max_tokens || 4096),
-          '--temperature',
-          String(request.temperature || 0.7),
-          '--json-only',
-        ]);
-      }
-
-      const data = JSON.parse(result);
-
-      return MLXChatResponseSchema.parse({
-        content: data.content || data.response,
-        model: modelName,
-        usage: {
-          prompt_tokens:
-            data.usage?.prompt_tokens || this.estimateTokenCount(JSON.stringify(request.messages)),
-          completion_tokens:
-            data.usage?.completion_tokens || this.estimateTokenCount(data.content || ''),
-          total_tokens: data.usage?.total_tokens || 0,
-        },
-      });
-    } catch (error) {
-      logger.error('MLX chat generation failed', { error: error.message, model: modelName });
-      throw new Error(
-        `MLX chat failed: ${error instanceof Error ? error.message : 'Unknown error'}`,
-      );
-    }
-  }
-
-  // Positional helpers for compatibility with callers that use positional args
-  async generateChatPositional(
-    messages: Message[],
-    model?: string,
-    options?: { temperature?: number; max_tokens?: number },
-  ): Promise<ChatResponse> {
-    const resp = await this.generateChat({
-      messages,
-      model,
-      temperature: options?.temperature,
-      max_tokens: options?.max_tokens,
-    } as any);
-    return { content: resp.content, model: resp.model };
-  }
-
-  /**
-   * Generate embeddings using MLX
-   */
-  async generateEmbedding(request: MLXEmbeddingRequest): Promise<MLXEmbeddingResponse> {
-=======
 export function createMLXAdapter(): MLXAdapter {
   const pythonPath = process.env.PYTHON_PATH || 'python3';
   const scriptPath = path.resolve(
@@ -298,6 +191,9 @@
         env: {
           ...process.env,
           PYTHONPATH: path.resolve(process.cwd(), 'apps/cortex-py/src'),
+          HF_HOME: HUGGINGFACE_CACHE,
+          TRANSFORMERS_CACHE: HUGGINGFACE_CACHE,
+          MLX_CACHE_DIR: MLX_CACHE_DIR,
         },
       });
 
@@ -327,43 +223,17 @@
   };
 
   const generateEmbedding = async (request: MLXEmbeddingRequest): Promise<MLXEmbeddingResponse> => {
->>>>>>> a108f533
     const modelName = (request.model as MLXModelName) || 'qwen3-embedding-4b-mlx';
     const modelConfig = MLX_MODELS[modelName];
 
-    if (!modelConfig || modelConfig.type !== 'embedding') {
-      throw new Error(`Unsupported MLX embedding model: ${modelName}`);
+    if (!modelConfig) {
+      throw new Error(`Unsupported MLX model: ${modelName}`);
     }
 
-    // Validate model path exists
-    if (!(await this.validateModelPath(modelConfig.path))) {
-      logger.warn('Model path not found', {
-        path: modelConfig.path,
-        action: 'attempting_download',
-      });
-    }
-
     try {
-<<<<<<< HEAD
-      const result = await this.executePythonScript([
-        request.text,
-        '--model',
-        modelConfig.hf_path || modelName,
-        '--model-path',
-        modelConfig.path,
-        '--embedding-mode',
-        '--json-only',
-      ]);
-=======
       const result = await executePythonScript([request.text, '--model', modelName, '--json-only']);
->>>>>>> a108f533
 
       const data = JSON.parse(result);
-
-      // Validate response is a non-empty array
-      if (!Array.isArray(data) || data.length === 0) {
-        throw new Error('Invalid embedding response: expected non-empty array');
-      }
 
       return MLXEmbeddingResponseSchema.parse({
         embedding: data[0], // Python script returns array of arrays, take first
@@ -375,63 +245,30 @@
         },
       });
     } catch (error) {
-      logger.error('MLX embedding generation failed', { error: error.message, model: modelName });
+      console.error('MLX embedding generation failed:', error);
       throw new Error(
         `MLX embedding failed: ${error instanceof Error ? error.message : 'Unknown error'}`,
       );
     }
   };
 
-<<<<<<< HEAD
-  async generateEmbeddingPositional(text: string, model?: string): Promise<Embedding> {
-    const resp = await this.generateEmbedding({ text, model } as any);
-    return { embedding: resp.embedding, model: resp.model };
-  }
-
-  /**
-   * Generate multiple embeddings in batch
-   */
-  async generateEmbeddings(texts: string[], model?: string): Promise<MLXEmbeddingResponse[]> {
-=======
   const generateEmbeddings = async (
     texts: string[],
     model?: string,
   ): Promise<MLXEmbeddingResponse[]> => {
->>>>>>> a108f533
     const modelName = (model as MLXModelName) || 'qwen3-embedding-4b-mlx';
-    const modelConfig = MLX_MODELS[modelName];
-
-    if (!modelConfig || modelConfig.type !== 'embedding') {
-      throw new Error(`Unsupported MLX embedding model: ${modelName}`);
-    }
 
     try {
-<<<<<<< HEAD
-      const result = await this.executePythonScript([
-        ...texts,
-        '--model',
-        modelConfig.hf_path || modelName,
-        '--model-path',
-        modelConfig.path,
-        '--batch-embedding-mode',
-        '--json-only',
-      ]);
-=======
       const result = await executePythonScript([...texts, '--model', modelName, '--json-only']);
->>>>>>> a108f533
 
       const data = JSON.parse(result);
 
       if (!Array.isArray(data)) {
         throw new Error('Expected array of embeddings from MLX script');
       }
-<<<<<<< HEAD
-      const totalTokens = texts.reduce((sum, text) => sum + this.estimateTokenCount(text), 0);
-=======
 
       const modelConfig = MLX_MODELS[modelName];
       const totalTokens = texts.reduce((sum, text) => sum + estimateTokenCount(text), 0);
->>>>>>> a108f533
 
       return data.map((embedding: number[], index: number) =>
         MLXEmbeddingResponseSchema.parse({
@@ -445,252 +282,13 @@
         }),
       );
     } catch (error) {
-      logger.error('MLX batch embedding generation failed', {
-        error: error.message,
-        model: modelName,
-      });
+      console.error('MLX batch embedding generation failed:', error);
       throw new Error(
         `MLX batch embedding failed: ${error instanceof Error ? error.message : 'Unknown error'}`,
       );
     }
   };
 
-<<<<<<< HEAD
-  async generateEmbeddingsPositional(texts: string[], model?: string): Promise<Embedding[]> {
-    const resp = await this.generateEmbeddings(texts, model as any);
-    return resp.map((r) => ({ embedding: r.embedding, model: r.model }));
-  }
-
-  /**
-   * Execute operation with timeout protection
-   */
-  private async executeWithTimeout<T>(
-    operation: () => Promise<T>,
-    timeoutMs: number = 30000,
-  ): Promise<T> {
-    return Promise.race([
-      operation(),
-      new Promise<T>((_, reject) =>
-        setTimeout(() => reject(new Error('MLX operation timeout')), timeoutMs),
-      ),
-    ]);
-  }
-
-  /**
-   * Validate model path exists
-   */
-  private async validateModelPath(modelPath: string): Promise<boolean> {
-    try {
-      const fs = await import('fs');
-      return fs.existsSync(modelPath);
-    } catch {
-      return false;
-    }
-  }
-
-  /**
-   * Execute the Python MLX script with retry logic
-   */
-  private async executePythonScript(args: string[], retries: number = 2): Promise<string> {
-    return this.executeWithTimeout(async () => {
-      for (let attempt = 0; attempt <= retries; attempt++) {
-        try {
-          return await this.executePythonScriptInternal(args);
-        } catch (error) {
-          if (attempt === retries) throw error;
-          logger.warn('MLX operation retry', { attempt: attempt + 1, error: error.message });
-          await new Promise((resolve) => setTimeout(resolve, 1000 * attempt));
-        }
-      }
-      throw new Error('All retry attempts failed');
-    });
-  }
-
-  /**
-   * Internal Python script execution
-   */
-  private async executePythonScriptInternal(args: string[]): Promise<string> {
-    return new Promise((resolve, reject) => {
-      const pythonProcess = spawn(this.pythonPath, [this.scriptPath, ...args], {
-        stdio: ['pipe', 'pipe', 'pipe'],
-        env: {
-          ...process.env,
-          PYTHONPATH: path.resolve(process.cwd(), 'apps/cortex-py/src'),
-          HF_HOME: HUGGINGFACE_CACHE,
-          TRANSFORMERS_CACHE: HUGGINGFACE_CACHE,
-          MLX_CACHE_DIR: MLX_CACHE_DIR,
-        },
-      });
-
-      let stdout = '';
-      let stderr = '';
-
-      pythonProcess.stdout.on('data', (data) => {
-        stdout += data.toString();
-      });
-
-      pythonProcess.stderr.on('data', (data) => {
-        stderr += data.toString();
-      });
-
-      pythonProcess.on('close', (code) => {
-        if (code === 0) {
-          resolve(stdout.trim());
-        } else {
-          reject(new Error(`Python script failed with code ${code}: ${stderr}`));
-        }
-      });
-
-      pythonProcess.on('error', (error) => {
-        reject(error);
-      });
-    });
-  }
-
-  /**
-   * Estimate token count for text (rough approximation)
-   */
-  private estimateTokenCount(text: string): number {
-    // Rough approximation: 1 token ≈ 4 characters for most models
-    return Math.ceil(text.length / 4);
-  }
-
-  /**
-   * Check which MLX tools are available
-   */
-  private async checkMLXTools(): Promise<'mlx-lm' | 'mlxknife' | 'python' | null> {
-    try {
-      await this.executeCommand('mlx_lm.generate', ['--help']);
-      return 'mlx-lm';
-    } catch {
-      try {
-        await this.executeCommand('mlxknife', ['--help']);
-        return 'mlxknife';
-      } catch {
-        try {
-          await this.executePythonScript(['--help']);
-          return 'python';
-        } catch {
-          return null;
-        }
-      }
-    }
-  }
-
-  /**
-   * Execute MLX-LM command for chat generation
-   */
-  private async executeMLXLM(
-    modelPath: string,
-    messages: Array<{ role: string; content: string }>,
-    options: { max_tokens: number; temperature: number },
-  ): Promise<string> {
-    const prompt = this.formatMessagesForMLX(messages);
-
-    return this.executeCommand('python', [
-      '-m',
-      'mlx_lm.generate',
-      '--model',
-      modelPath,
-      '--prompt',
-      prompt,
-      '--max-tokens',
-      String(options.max_tokens),
-      '--temp',
-      String(options.temperature),
-      '--colorize',
-    ]);
-  }
-
-  /**
-   * Format messages for MLX consumption
-   */
-  private formatMessagesForMLX(messages: Array<{ role: string; content: string }>): string {
-    return messages.map((msg) => `${msg.role}: ${msg.content}`).join('\n');
-  }
-
-  /**
-   * Execute a system command
-   */
-  private async executeCommand(command: string, args: string[]): Promise<string> {
-    return new Promise((resolve, reject) => {
-      const process = spawn(command, args, {
-        stdio: ['pipe', 'pipe', 'pipe'],
-        env: {
-          ...process.env,
-          HF_HOME: HUGGINGFACE_CACHE,
-          TRANSFORMERS_CACHE: HUGGINGFACE_CACHE,
-        },
-      });
-
-      let stdout = '';
-      let stderr = '';
-
-      process.stdout.on('data', (data) => {
-        stdout += data.toString();
-      });
-
-      process.stderr.on('data', (data) => {
-        stderr += data.toString();
-      });
-
-      process.on('close', (code) => {
-        if (code === 0) {
-          resolve(stdout.trim());
-        } else {
-          reject(new Error(`Command failed with code ${code}: ${stderr}`));
-        }
-      });
-
-      process.on('error', (error) => {
-        reject(error);
-      });
-    });
-  }
-
-  /**
-   * Check if MLX is available
-   */
-  async isAvailable(): Promise<boolean> {
-    const tools = await this.checkMLXTools();
-    return tools !== null;
-  }
-
-  /**
-   * Generate reranking scores using MLX
-   */
-  async generateReranking(
-    query: string,
-    documents: string[],
-    model?: string,
-  ): Promise<Array<{ index: number; score: number }>> {
-    const modelName = (model as MLXModelName) || 'qwen3-reranker-4b-mlx';
-    const modelConfig = MLX_MODELS[modelName];
-
-    if (!modelConfig || modelConfig.type !== 'reranking') {
-      throw new Error(`Unsupported MLX reranking model: ${modelName}`);
-    }
-
-    try {
-      const result = await this.executePythonScript([
-        query,
-        JSON.stringify(documents),
-        '--model',
-        modelConfig.hf_path || modelName,
-        '--model-path',
-        modelConfig.path,
-        '--rerank-mode',
-        '--json-only',
-      ]);
-
-      const data = JSON.parse(result);
-      return data.scores || [];
-    } catch (error) {
-      logger.error('MLX reranking failed', { error: error.message, model: modelName });
-      throw new Error(
-        `MLX reranking failed: ${error instanceof Error ? error.message : 'Unknown error'}`,
-      );
-=======
   const isAvailable = async (): Promise<boolean> => {
     try {
       // Test with a simple text to check if MLX is available
@@ -698,7 +296,6 @@
       return true;
     } catch {
       return false;
->>>>>>> a108f533
     }
   };
 
