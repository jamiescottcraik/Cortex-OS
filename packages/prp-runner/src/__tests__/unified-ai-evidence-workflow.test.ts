--- conflicted
+++ resolved
@@ -14,307 +14,11 @@
     const workflow = new UnifiedAIEvidenceWorkflow();
     const status = await workflow.getWorkflowStatus();
 
-<<<<<<< HEAD
+
     expect(status.status).toBe('active');
     expect(status.components.asbrIntegration).toBe('connected');
     expect(status.components.embeddingAdapter).toBe('connected');
-=======
-vi.mock('../ai-capabilities.js', () => ({
-  AICapabilities: vi.fn(),
-}));
 
-describe('🔄 Unified AI Evidence Workflow Tests', () => {
-  let workflow: UnifiedAIEvidenceWorkflow;
-  let testConfig: UnifiedEvidenceConfig;
-  let testContext: EvidenceTaskContext;
-
-  beforeEach(() => {
-    testConfig = {
-      llmModel: 'test-llm',
-      embeddingModel: 'test-embedding',
-      maxTokens: 1024,
-      temperature: 0.5,
-      maxEvidenceItems: 20,
-      similarityThreshold: 0.7,
-      factCheckingEnabled: true,
-      enhancementEnabled: true,
-      enablePolicyCompliance: true,
-      enableContentSanitization: true,
-      tenantId: 'test-tenant',
-      concurrencyLimit: 3,
-      timeoutMs: 60000,
-      cacheEnabled: true,
-    };
-
-    testContext = {
-      taskId: 'test-task-001',
-      description: 'Implement user authentication system',
-      requirements: ['JWT token support', 'Password hashing', 'Rate limiting'],
-      constraints: {
-        security: 'enterprise-grade',
-        performance: 'sub-100ms',
-      },
-      metadata: {
-        priority: 'high',
-        deadline: '2025-01-01',
-      },
-    };
-
-    workflow = new UnifiedAIEvidenceWorkflow(testConfig);
-
-    vi.clearAllMocks();
-  });
-
-  describe('📊 Workflow Initialization and Configuration', () => {
-    it('should initialize workflow with comprehensive configuration', async () => {
-      expect(workflow).toBeDefined();
-
-      const status = await workflow.getWorkflowStatus();
-
-      expect(status.status).toBe('active');
-      expect(status.components.asbrIntegration).toBe('connected');
-      expect(status.configuration.modelsConfigured).toBe(true);
-      expect(status.configuration.securityEnabled).toBe(true);
-      expect(status.configuration.enhancementEnabled).toBe(true);
-      expect(status.configuration.factCheckingEnabled).toBe(true);
-
-      console.log('✅ Unified Workflow Initialization: PASSED');
-      console.log('   - Components: All connected and operational');
-      console.log('   - Configuration: Security and AI features enabled');
-      console.log('   - Performance: Caching and concurrency limits configured');
-    });
-
-    it('should handle default configuration gracefully', async () => {
-      const defaultWorkflow = new UnifiedAIEvidenceWorkflow();
-
-      const status = await defaultWorkflow.getWorkflowStatus();
-
-      expect(status.configuration.modelsConfigured).toBe(true);
-      expect(status.performance.concurrencyLimit).toBeGreaterThan(0);
-      expect(status.performance.timeoutMs).toBeGreaterThan(0);
-    });
-  });
-
-  describe('🔄 End-to-End Evidence Collection Workflow', () => {
-    it('should execute complete evidence collection workflow successfully', async () => {
-      const result = await workflow.collectEvidence(testContext);
-
-      // Validate workflow result structure
-      expect(result).toBeDefined();
-      expect(result.taskId).toBe(testContext.taskId);
-
-      // Validate summary
-      expect(result.summary.totalItems).toBeGreaterThan(0);
-      expect(result.summary.processingTime).toBeGreaterThan(0);
-      expect(result.summary.averageRelevance).toBeGreaterThan(0);
-
-      // Validate evidence collection
-      expect(result.evidence).toBeInstanceOf(Array);
-      expect(result.evidence.length).toBeGreaterThan(0);
-
-      result.evidence.forEach((evidence) => {
-        expect(evidence.id).toBeDefined();
-        expect(evidence.content).toBeDefined();
-        expect(evidence.source).toBeDefined();
-        expect(evidence.relevanceScore).toBeGreaterThan(0);
-        expect(evidence.metadata).toBeDefined();
-      });
-
-      // Validate insights
-      expect(result.insights.keyFindings).toBeInstanceOf(Array);
-      expect(result.insights.confidence).toBeGreaterThan(0);
-
-      // Validate compliance
-      expect(result.compliance.securityValidated).toBe(true);
-      expect(result.compliance.policyCompliant).toBe(true);
-
-      // Validate performance metrics
-      expect(result.performance.totalDuration).toBeGreaterThan(0);
-      expect(result.performance.memoryOperations).toBeGreaterThan(0);
-
-      console.log('✅ End-to-End Workflow Execution: PASSED');
-      console.log(`   - Evidence Items: ${result.summary.totalItems} collected`);
-      console.log(`   - Enhanced Items: ${result.summary.enhancedItems} processed`);
-      console.log(`   - Fact Checked: ${result.summary.factCheckedItems} verified`);
-      console.log(`   - Average Relevance: ${result.summary.averageRelevance.toFixed(2)}`);
-    });
-
-    it('should handle complex task contexts with multiple requirements', async () => {
-      const complexContext: EvidenceTaskContext = {
-        taskId: 'complex-task-002',
-        description: 'Build scalable microservices architecture with event sourcing',
-        requirements: [
-          'Event-driven communication',
-          'CQRS pattern implementation',
-          'Distributed tracing',
-          'Service mesh integration',
-          'Kubernetes deployment',
-        ],
-        constraints: {
-          scalability: '10k+ RPS',
-          availability: '99.9%',
-          consistency: 'eventual',
-          latency: '<10ms',
-        },
-        metadata: {
-          complexity: 'high',
-          timeline: '3-months',
-          team_size: 8,
-        },
-      };
-
-      const result = await workflow.collectEvidence(complexContext);
-
-      expect(result.taskId).toBe(complexContext.taskId);
-      expect(result.summary.totalItems).toBeGreaterThan(3); // Should collect from multiple sources
-      expect(result.evidence.some((e) => e.enhancement)).toBe(true); // Should enhance some evidence
-      expect(result.evidence.some((e) => e.factCheckResult)).toBe(true); // Should fact-check some evidence
-    });
-  });
-
-  describe('🚀 Workflow Phase Validation', () => {
-    it('should execute all seven workflow phases in correct sequence', async () => {
-      const result = await workflow.collectEvidence(testContext);
-
-      // Phase 1: Context Analysis (implicit in query generation)
-      expect(result.evidence.some((e) => e.metadata.query)).toBe(true);
-
-      // Phase 2: Multi-source Evidence Collection
-      expect(result.evidence.some((e) => e.source)).toBe(true);
-
-      // Phase 3: AI Enhancement (when enabled)
-      expect(result.summary.enhancedItems).toBeGreaterThanOrEqual(0);
-
-      // Phase 4: Semantic Search Enrichment
-      expect(result.evidence.some((e) => e.metadata.searchMethod === 'semantic')).toBe(true);
-
-      // Phase 5: Fact Checking & Validation
-      expect(result.summary.factCheckedItems).toBeGreaterThanOrEqual(0);
-
-      // Phase 6: Security & Policy Compliance
-      expect(result.compliance.securityValidated).toBe(true);
-
-      // Phase 7: Insight Generation
-      expect(result.insights.keyFindings.length).toBeGreaterThan(0);
-    });
-
-    it('should handle workflow phase failures gracefully', async () => {
-      // Mock one component to fail
-      const mockASBR = workflow['asbrIntegration'];
-      mockASBR.enhanceEvidence = vi
-        .fn()
-        .mockRejectedValue(new Error('Enhancement service unavailable'));
-
-      const result = await workflow.collectEvidence(testContext);
-
-      // Workflow should still complete successfully
-      expect(result).toBeDefined();
-      expect(result.evidence.length).toBeGreaterThan(0);
-
-      // Should have fewer enhanced items due to failure
-      expect(result.summary.enhancedItems).toBe(0);
-    });
-  });
-
-  describe('⚡ Performance and Scalability', () => {
-    it('should complete workflow within reasonable time limits', async () => {
-      const startTime = Date.now();
-
-      const result = await workflow.collectEvidence(testContext);
-
-      const actualDuration = Date.now() - startTime;
-
-      expect(actualDuration).toBeLessThan(10000); // Should complete within 10 seconds in test env
-      expect(result.performance.totalDuration).toBeGreaterThan(0);
-      expect(result.performance.totalDuration).toBeLessThan(actualDuration + 1000); // Reasonable measurement accuracy
-    });
-
-    it('should handle concurrent evidence collection efficiently', async () => {
-      const concurrentTasks = Array(3)
-        .fill(null)
-        .map((_, i) => ({
-          ...testContext,
-          taskId: `concurrent-task-${i}`,
-          description: `Concurrent task ${i} for performance testing`,
-        }));
-
-      const startTime = Date.now();
-      const results = await Promise.all(
-        concurrentTasks.map((task) => workflow.collectEvidence(task)),
-      );
-      const totalTime = Date.now() - startTime;
-
-      expect(results).toHaveLength(3);
-      expect(totalTime).toBeLessThan(15000); // Should handle 3 concurrent tasks within 15s
-
-      results.forEach((result, i) => {
-        expect(result.taskId).toBe(`concurrent-task-${i}`);
-        expect(result.evidence.length).toBeGreaterThan(0);
-      });
-    });
-  });
-
-  describe('🛡️ Security and Compliance Integration', () => {
-    it('should enforce security policies throughout workflow', async () => {
-      const result = await workflow.collectEvidence(testContext);
-
-      expect(result.compliance.securityValidated).toBe(true);
-      expect(result.compliance.policyCompliant).toBe(true);
-      expect(result.compliance.sanitizationApplied).toBe(true);
-    });
-
-    it('should handle tenant isolation correctly', async () => {
-      const tenant1Context = {
-        ...testContext,
-        metadata: { ...testContext.metadata, tenantId: 'tenant-001' },
-      };
-      const tenant2Context = {
-        ...testContext,
-        metadata: { ...testContext.metadata, tenantId: 'tenant-002' },
-      };
-
-      const result1 = await workflow.collectEvidence(tenant1Context);
-      const result2 = await workflow.collectEvidence(tenant2Context);
-
-      expect(result1.taskId).toBe(tenant1Context.taskId);
-      expect(result2.taskId).toBe(tenant2Context.taskId);
-
-      // Both should complete successfully with isolation
-      expect(result1.compliance.securityValidated).toBe(true);
-      expect(result2.compliance.securityValidated).toBe(true);
-    });
-  });
-
-  describe('🔧 Configuration and Feature Toggles', () => {
-    it('should respect disabled feature flags', async () => {
-      const disabledConfig = {
-        ...testConfig,
-        factCheckingEnabled: false,
-        enhancementEnabled: false,
-      };
-
-      const disabledWorkflow = new UnifiedAIEvidenceWorkflow(disabledConfig);
-      const result = await disabledWorkflow.collectEvidence(testContext);
-
-      expect(result.summary.factCheckedItems).toBe(0);
-      expect(result.summary.enhancedItems).toBe(0);
-      expect(result.evidence.every((e) => !e.factCheckResult)).toBe(true);
-      expect(result.evidence.every((e) => !e.enhancement)).toBe(true);
-    });
-
-    it('should adapt behavior based on configuration limits', async () => {
-      const limitedConfig = {
-        ...testConfig,
-        maxEvidenceItems: 5,
-        concurrencyLimit: 1,
-      };
-
-      const limitedWorkflow = new UnifiedAIEvidenceWorkflow(limitedConfig);
-      const result = await limitedWorkflow.collectEvidence(testContext);
-
-      expect(result.summary.totalItems).toBeLessThanOrEqual(10); // Should respect limits
-    });
->>>>>>> 4e87e421
   });
 
   test('supports graceful shutdown', async () => {
