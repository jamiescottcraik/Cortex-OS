/**
 * @file embedding-integration.test.ts
<<<<<<< HEAD
 * @description Test embedding and reranking capabilities without mock providers
 * @author Cortex-OS Team
 * @version 1.0.0
 * @status TDD-DRIVEN
=======
 * @description Test embedding and reranking capabilities with functional adapters
>>>>>>> 45432897
 */

import { describe, it, expect, beforeEach, vi } from 'vitest';
import crypto from 'crypto';
import {
  createEmbeddingState,
  addDocuments,
  generateEmbeddings,
  getStats,
  getDocument,
  removeDocument,
  similaritySearch,
} from '../lib/embedding/index.js';
import { createRerankerState, rerank } from '../lib/reranker/index.js';

describe('🔍 Embedding and Reranking Integration Tests', () => {
  let embeddingState: ReturnType<typeof createEmbeddingState>;
  let rerankerState: ReturnType<typeof createRerankerState>;

  beforeEach(() => {
<<<<<<< HEAD
    embeddingAdapter = createEmbeddingAdapter('sentence-transformers');
    vi.spyOn(embeddingAdapter, 'generateEmbeddings').mockImplementation(
      async (texts: string | string[]) => {
        const arr = Array.isArray(texts) ? texts : [texts];
        const dims = 1024;
        return arr.map((text) => {
          const hash = crypto.createHash('md5').update(text).digest('hex');
          const embedding: number[] = [];
          for (let i = 0; i < dims; i++) {
            const byte = parseInt(hash.substring(i % hash.length, (i % hash.length) + 1), 16) || 0;
            embedding.push(byte / 15 - 0.5);
          }
          const mag = Math.sqrt(embedding.reduce((sum, v) => sum + v * v, 0));
          return embedding.map((v) => v / mag);
        });
      },
    );
    rerankerAdapter = createRerankerAdapter('transformers');
  });

  describe('EmbeddingAdapter Core Functionality', () => {
    it('should create embedding adapter with correct configuration', () => {
      const stats = embeddingAdapter.getStats();
      expect(stats.provider).toBe('sentence-transformers');
=======
    embeddingState = createEmbeddingState('mock');
    rerankerState = createRerankerState('mock');
  });

  describe('Embedding Core Functionality', () => {
    it('creates embedding state with correct configuration', () => {
      const stats = getStats(embeddingState);
      expect(stats.provider).toBe('mock');
>>>>>>> 45432897
      expect(stats.dimensions).toBe(1024);
      expect(stats.totalDocuments).toBe(0);
    });

<<<<<<< HEAD
    it('should add and retrieve documents from vector store', async () => {
      const ids = await embeddingAdapter.addDocuments(['Test document']);
      expect(ids).toHaveLength(1);
      const doc = embeddingAdapter.getDocument(ids[0]);
      expect(doc?.text).toBe('Test document');
    });

    it('should perform similarity search', async () => {
      await embeddingAdapter.addDocuments(['cat', 'dog']);
      const results = await embeddingAdapter.similaritySearch({ text: 'cat', topK: 1 });
      expect(results[0].text).toBe('cat');
    });
  });

  describe('RerankerAdapter', () => {
    it('should throw when reranking with unsupported provider', async () => {
      await expect(rerankerAdapter.rerank('query', ['doc1'])).rejects.toThrow(
        'Reranking not implemented for provider: transformers',
      );
    });
  });

  describe('Error Handling', () => {
    it('should throw for unsupported embedding provider', () => {
      expect(() => createEmbeddingAdapter('mock' as any)).toThrow(
        'Unsupported embedding provider: mock',
      );
    });

    it('should throw for unsupported reranker provider', async () => {
      const adapter = new RerankerAdapter({ provider: 'invalid' as any });
      await expect(adapter.rerank('q', ['d'])).rejects.toThrow(
        'Reranking not implemented for provider: invalid',
      );
=======
    it('generates embeddings for single text', async () => {
      const [vec] = await generateEmbeddings(embeddingState, 'Hello, world!');
      expect(vec).toHaveLength(1024);
      const magnitude = Math.sqrt(vec.reduce((s, v) => s + v * v, 0));
      expect(magnitude).toBeCloseTo(1.0, 5);
    });

    it('adds and retrieves documents', async () => {
      const texts = ['Test document'];
      const { state, ids } = await addDocuments(embeddingState, texts, [{ source: 'test' }]);
      embeddingState = state;
      const doc = getDocument(embeddingState, ids[0]);
      expect(doc?.text).toBe('Test document');
    });

    it('removes documents from store', async () => {
      const { state, ids } = await addDocuments(embeddingState, ['Remove me']);
      embeddingState = state;
      const { state: removedState, removed } = removeDocument(embeddingState, ids[0]);
      embeddingState = removedState;
      expect(removed).toBe(true);
      expect(getDocument(embeddingState, ids[0])).toBeUndefined();
    });

    it('performs similarity search', async () => {
      const docs = [
        'Python is a programming language',
        'JavaScript powers the web',
        'Machine learning models predict outcomes',
      ];
      let res = await addDocuments(embeddingState, docs);
      embeddingState = res.state;
      const results = await similaritySearch(embeddingState, {
        text: 'programming',
        topK: 2,
      });
      expect(results.length).toBe(2);
      expect(results[0].similarity).toBeGreaterThanOrEqual(results[1].similarity);
    });
  });

  describe('Reranker Functionality', () => {
    it('reranks documents using mock provider', async () => {
      const docs = ['alpha beta', 'beta gamma', 'gamma delta'];
      const results = await rerank(rerankerState, 'beta', docs, 2);
      expect(results.length).toBe(2);
      expect(results[0].score).toBeGreaterThanOrEqual(results[1].score);
>>>>>>> 45432897
    });
  });
});<|MERGE_RESOLUTION|>--- conflicted
+++ resolved
@@ -1,13 +1,6 @@
 /**
  * @file embedding-integration.test.ts
-<<<<<<< HEAD
- * @description Test embedding and reranking capabilities without mock providers
- * @author Cortex-OS Team
- * @version 1.0.0
- * @status TDD-DRIVEN
-=======
  * @description Test embedding and reranking capabilities with functional adapters
->>>>>>> 45432897
  */
 
 import { describe, it, expect, beforeEach, vi } from 'vitest';
@@ -28,32 +21,6 @@
   let rerankerState: ReturnType<typeof createRerankerState>;
 
   beforeEach(() => {
-<<<<<<< HEAD
-    embeddingAdapter = createEmbeddingAdapter('sentence-transformers');
-    vi.spyOn(embeddingAdapter, 'generateEmbeddings').mockImplementation(
-      async (texts: string | string[]) => {
-        const arr = Array.isArray(texts) ? texts : [texts];
-        const dims = 1024;
-        return arr.map((text) => {
-          const hash = crypto.createHash('md5').update(text).digest('hex');
-          const embedding: number[] = [];
-          for (let i = 0; i < dims; i++) {
-            const byte = parseInt(hash.substring(i % hash.length, (i % hash.length) + 1), 16) || 0;
-            embedding.push(byte / 15 - 0.5);
-          }
-          const mag = Math.sqrt(embedding.reduce((sum, v) => sum + v * v, 0));
-          return embedding.map((v) => v / mag);
-        });
-      },
-    );
-    rerankerAdapter = createRerankerAdapter('transformers');
-  });
-
-  describe('EmbeddingAdapter Core Functionality', () => {
-    it('should create embedding adapter with correct configuration', () => {
-      const stats = embeddingAdapter.getStats();
-      expect(stats.provider).toBe('sentence-transformers');
-=======
     embeddingState = createEmbeddingState('mock');
     rerankerState = createRerankerState('mock');
   });
@@ -62,47 +29,10 @@
     it('creates embedding state with correct configuration', () => {
       const stats = getStats(embeddingState);
       expect(stats.provider).toBe('mock');
->>>>>>> 45432897
       expect(stats.dimensions).toBe(1024);
       expect(stats.totalDocuments).toBe(0);
     });
 
-<<<<<<< HEAD
-    it('should add and retrieve documents from vector store', async () => {
-      const ids = await embeddingAdapter.addDocuments(['Test document']);
-      expect(ids).toHaveLength(1);
-      const doc = embeddingAdapter.getDocument(ids[0]);
-      expect(doc?.text).toBe('Test document');
-    });
-
-    it('should perform similarity search', async () => {
-      await embeddingAdapter.addDocuments(['cat', 'dog']);
-      const results = await embeddingAdapter.similaritySearch({ text: 'cat', topK: 1 });
-      expect(results[0].text).toBe('cat');
-    });
-  });
-
-  describe('RerankerAdapter', () => {
-    it('should throw when reranking with unsupported provider', async () => {
-      await expect(rerankerAdapter.rerank('query', ['doc1'])).rejects.toThrow(
-        'Reranking not implemented for provider: transformers',
-      );
-    });
-  });
-
-  describe('Error Handling', () => {
-    it('should throw for unsupported embedding provider', () => {
-      expect(() => createEmbeddingAdapter('mock' as any)).toThrow(
-        'Unsupported embedding provider: mock',
-      );
-    });
-
-    it('should throw for unsupported reranker provider', async () => {
-      const adapter = new RerankerAdapter({ provider: 'invalid' as any });
-      await expect(adapter.rerank('q', ['d'])).rejects.toThrow(
-        'Reranking not implemented for provider: invalid',
-      );
-=======
     it('generates embeddings for single text', async () => {
       const [vec] = await generateEmbeddings(embeddingState, 'Hello, world!');
       expect(vec).toHaveLength(1024);
@@ -150,7 +80,6 @@
       const results = await rerank(rerankerState, 'beta', docs, 2);
       expect(results.length).toBe(2);
       expect(results[0].score).toBeGreaterThanOrEqual(results[1].score);
->>>>>>> 45432897
     });
   });
 });