/**
 * @file index.test.ts
 * @description TDD Tests for package exports
 */

import { describe, it, expect } from 'vitest';
<<<<<<< HEAD
import { PRPOrchestrator } from '../index.js';

describe('Package Exports', () => {
  it('should export PRPOrchestrator class', () => {
    expect(PRPOrchestrator).toBeDefined();
    const orchestrator = new PRPOrchestrator();
=======
import { createPRPOrchestrator } from '../index.js';

describe('Package Exports', () => {
  it('should export createPRPOrchestrator factory', () => {
    expect(createPRPOrchestrator).toBeDefined();
    expect(typeof createPRPOrchestrator).toBe('function');
  });

  it('should create PRP orchestrator instance from factory', () => {
    const orchestrator = createPRPOrchestrator();
>>>>>>> bc3b7ddd
    expect(typeof orchestrator.getNeuronCount).toBe('function');
  });
});<|MERGE_RESOLUTION|>--- conflicted
+++ resolved
@@ -4,14 +4,6 @@
  */
 
 import { describe, it, expect } from 'vitest';
-<<<<<<< HEAD
-import { PRPOrchestrator } from '../index.js';
-
-describe('Package Exports', () => {
-  it('should export PRPOrchestrator class', () => {
-    expect(PRPOrchestrator).toBeDefined();
-    const orchestrator = new PRPOrchestrator();
-=======
 import { createPRPOrchestrator } from '../index.js';
 
 describe('Package Exports', () => {
@@ -22,7 +14,6 @@
 
   it('should create PRP orchestrator instance from factory', () => {
     const orchestrator = createPRPOrchestrator();
->>>>>>> bc3b7ddd
     expect(typeof orchestrator.getNeuronCount).toBe('function');
   });
 });