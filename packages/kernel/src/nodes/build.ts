--- conflicted
+++ resolved
@@ -148,31 +148,16 @@
     }
 
     const schemaPathYaml = path.resolve('openapi.yaml');
-<<<<<<< HEAD
+
     const exists = fs.existsSync(schemaPathYaml);
-=======
-    const schemaPathJson = path.resolve('openapi.json');
-
-    const yamlExists = await fs.promises
-      .access(schemaPathYaml)
-      .then(() => true)
-      .catch(() => false);
-    const jsonExists = await fs.promises
-      .access(schemaPathJson)
-      .then(() => true)
-      .catch(() => false);
-
-    const exists = yamlExists || jsonExists;
->>>>>>> 895e860f
+
 
     return {
       passed: exists,
       details: {
-<<<<<<< HEAD
+
         schemaFormat: 'openapi.yaml',
-=======
-        schemaFormat: yamlExists ? 'OpenAPI 3.0' : jsonExists ? 'JSON' : 'missing',
->>>>>>> 895e860f
+
         validation: exists ? 'found' : 'missing',
       },
     };
