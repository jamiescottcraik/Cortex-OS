--- conflicted
+++ resolved
@@ -1,10 +1,6 @@
 import { PRPState, Evidence } from '../state.js';
-<<<<<<< HEAD
 import { generateId } from '../utils/id.js';
 import { currentTimestamp } from '../utils/time.js';
-=======
-import { createEvidence, finalizePhase } from '../lib/phase-utils.js';
->>>>>>> 9e37b4cc
 import fs from 'node:fs';
 import path from 'node:path';
 
