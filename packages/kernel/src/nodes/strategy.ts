import { PRPState, Evidence } from '../state.js';
<<<<<<< HEAD
import { generateId } from '../utils/id.js';
import { currentTimestamp } from '../utils/time.js';

/**
 * Strategy Phase Gates:
 * - ✅ Blueprint linked in PRP doc
 * - ✅ Security baseline (OWASP ASVS L1 + MITRE ATLAS)
 * - ✅ UX sketches accessible (WCAG 2.2 AA)
 * - ✅ Architecture diagram consistent with repo structure
 */
export class StrategyNode {
  async execute(state: PRPState): Promise<PRPState> {
    const evidence: Evidence[] = [];
    const blockers: string[] = [];
    const majors: string[] = [];

    // Gate 1: Blueprint validation
    if (!state.blueprint.title || !state.blueprint.description) {
      blockers.push('Blueprint missing title or description');
    }

    evidence.push({
      id: generateId('strategy-blueprint', state.metadata.deterministic),
      type: 'validation',
      source: 'strategy_node',
      content: `Blueprint validation: ${state.blueprint.title}`,
      timestamp: currentTimestamp(state.metadata.deterministic ?? false, 1),
      phase: 'strategy',
    });

    // Gate 2: Security baseline check
    const securityBaseline = await this.validateSecurityBaseline(state);
    if (!securityBaseline.passed) {
      blockers.push('Security baseline not established');
    }

    evidence.push({
      id: generateId('strategy-security', state.metadata.deterministic),
      type: 'analysis',
      source: 'security_baseline',
      content: JSON.stringify(securityBaseline),
      timestamp: currentTimestamp(state.metadata.deterministic ?? false, 2),
      phase: 'strategy',
    });

    // Gate 3: UX accessibility check
    const uxValidation = await this.validateUXAccessibility(state);
    if (!uxValidation.passed) {
      majors.push('UX design missing or not WCAG 2.2 AA compliant');
    }

    // Gate 4: Architecture consistency
    const archValidation = await this.validateArchitecture(state);
    if (!archValidation.passed) {
      majors.push('Architecture diagram missing or inconsistent');
    }

    return {
      ...state,
      evidence: [...state.evidence, ...evidence],
      validationResults: {
        ...state.validationResults,
        strategy: {
          passed: blockers.length === 0 && majors.length <= 3,
          blockers,
          majors,
          evidence: evidence.map((e) => e.id),
          timestamp: currentTimestamp(state.metadata.deterministic ?? false, 3),
        },
      },
    };
  }

  private async validateSecurityBaseline(
    state: PRPState,
  ): Promise<{ passed: boolean; details: any }> {
    // OWASP ASVS L1 + MITRE ATLAS validation
    const requirements = state.blueprint.requirements || [];
    const hasSecurityReq = requirements.some(
      (req) =>
        req.toLowerCase().includes('security') ||
        req.toLowerCase().includes('authentication') ||
        req.toLowerCase().includes('authorization'),
    );

    return {
      passed: hasSecurityReq,
      details: {
        owaspLevel: hasSecurityReq ? 'L1' : 'none',
        mitreAtlas: hasSecurityReq,
        securityRequirements: requirements.filter((req) => req.toLowerCase().includes('security')),
      },
    };
  }

  private async validateUXAccessibility(
    state: PRPState,
  ): Promise<{ passed: boolean; details: any }> {
    // WCAG 2.2 AA compliance check
    const hasUXReq = state.blueprint.requirements?.some(
      (req) =>
        req.toLowerCase().includes('ux') ||
        req.toLowerCase().includes('user') ||
        req.toLowerCase().includes('interface') ||
        req.toLowerCase().includes('accessibility'),
=======

import { createEvidence, finalizePhase } from '../lib/phase-utils.js';

export async function runStrategyNode(state: PRPState): Promise<PRPState> {
  const evidence: Evidence[] = [];
  const blockers: string[] = [];
  const majors: string[] = [];

  if (!state.blueprint.title || !state.blueprint.description)
    blockers.push('Blueprint missing title or description');

  evidence.push(
    createEvidence(
      state,
      'strategy-blueprint',
      'validation',
      'strategy_node',
      { title: state.blueprint.title },
      'strategy',
    ),
  );

  const security = await validateSecurityBaseline(state);
  if (!security.passed) blockers.push('Security baseline not established');
  evidence.push(
    createEvidence(
      state,
      'strategy-security',
      'analysis',
      'security_baseline',
      security,
      'strategy',
    ),
  );

  if (!(await validateUXAccessibility(state)).passed)
    majors.push('UX design missing or not WCAG 2.2 AA compliant');
  if (!(await validateArchitecture(state)).passed)
    majors.push('Architecture diagram missing or inconsistent');

  return finalizePhase(state, 'strategy', evidence, blockers, majors);
}

async function validateSecurityBaseline(state: PRPState) {
  const reqs = state.blueprint.requirements || [];
  const hasSecurity = reqs.some((r) =>
    ['security', 'authentication', 'authorization'].some((k) => r.toLowerCase().includes(k)),
  );
  return {
    passed: hasSecurity,
    details: { owaspLevel: hasSecurity ? 'L1' : 'none', mitreAtlas: hasSecurity },
  };
}

async function validateUXAccessibility(state: PRPState) {
  const hasUX = state.blueprint.requirements?.some((r) =>
    ['ux', 'user', 'interface', 'accessibility'].some((k) => r.toLowerCase().includes(k)),
  );
  return { passed: hasUX, details: { wcagLevel: hasUX ? 'AA' : 'none' } };
}

async function validateArchitecture(state: PRPState) {
  const { title = '', description = '', requirements = [] } = state.blueprint;
  const hasArch =
    title.toLowerCase().includes('architecture') ||
    description.toLowerCase().includes('system') ||
    requirements.some((r) =>
      ['architecture', 'system design'].some((k) => r.toLowerCase().includes(k)),
>>>>>>> 9e37b4cc
    );
  return { passed: hasArch, details: { architecture: hasArch } };

}<|MERGE_RESOLUTION|>--- conflicted
+++ resolved
@@ -1,5 +1,5 @@
 import { PRPState, Evidence } from '../state.js';
-<<<<<<< HEAD
+
 import { generateId } from '../utils/id.js';
 import { currentTimestamp } from '../utils/time.js';
 
@@ -73,81 +73,6 @@
     };
   }
 
-  private async validateSecurityBaseline(
-    state: PRPState,
-  ): Promise<{ passed: boolean; details: any }> {
-    // OWASP ASVS L1 + MITRE ATLAS validation
-    const requirements = state.blueprint.requirements || [];
-    const hasSecurityReq = requirements.some(
-      (req) =>
-        req.toLowerCase().includes('security') ||
-        req.toLowerCase().includes('authentication') ||
-        req.toLowerCase().includes('authorization'),
-    );
-
-    return {
-      passed: hasSecurityReq,
-      details: {
-        owaspLevel: hasSecurityReq ? 'L1' : 'none',
-        mitreAtlas: hasSecurityReq,
-        securityRequirements: requirements.filter((req) => req.toLowerCase().includes('security')),
-      },
-    };
-  }
-
-  private async validateUXAccessibility(
-    state: PRPState,
-  ): Promise<{ passed: boolean; details: any }> {
-    // WCAG 2.2 AA compliance check
-    const hasUXReq = state.blueprint.requirements?.some(
-      (req) =>
-        req.toLowerCase().includes('ux') ||
-        req.toLowerCase().includes('user') ||
-        req.toLowerCase().includes('interface') ||
-        req.toLowerCase().includes('accessibility'),
-=======
-
-import { createEvidence, finalizePhase } from '../lib/phase-utils.js';
-
-export async function runStrategyNode(state: PRPState): Promise<PRPState> {
-  const evidence: Evidence[] = [];
-  const blockers: string[] = [];
-  const majors: string[] = [];
-
-  if (!state.blueprint.title || !state.blueprint.description)
-    blockers.push('Blueprint missing title or description');
-
-  evidence.push(
-    createEvidence(
-      state,
-      'strategy-blueprint',
-      'validation',
-      'strategy_node',
-      { title: state.blueprint.title },
-      'strategy',
-    ),
-  );
-
-  const security = await validateSecurityBaseline(state);
-  if (!security.passed) blockers.push('Security baseline not established');
-  evidence.push(
-    createEvidence(
-      state,
-      'strategy-security',
-      'analysis',
-      'security_baseline',
-      security,
-      'strategy',
-    ),
-  );
-
-  if (!(await validateUXAccessibility(state)).passed)
-    majors.push('UX design missing or not WCAG 2.2 AA compliant');
-  if (!(await validateArchitecture(state)).passed)
-    majors.push('Architecture diagram missing or inconsistent');
-
-  return finalizePhase(state, 'strategy', evidence, blockers, majors);
-}
 
 async function validateSecurityBaseline(state: PRPState) {
   const reqs = state.blueprint.requirements || [];
@@ -174,7 +99,6 @@
     description.toLowerCase().includes('system') ||
     requirements.some((r) =>
       ['architecture', 'system design'].some((k) => r.toLowerCase().includes(k)),
->>>>>>> 9e37b4cc
     );
   return { passed: hasArch, details: { architecture: hasArch } };
 
