--- conflicted
+++ resolved
@@ -7,7 +7,7 @@
 
 import { PRPState } from '../state.js';
 import { generateId } from '../utils/id.js';
-<<<<<<< HEAD
+
 
 // Neuron interface definition - compatible with prp-runner
 interface Neuron {
@@ -37,9 +37,6 @@
   filesModified: number;
   commandsExecuted: number;
 }
-=======
-import type { Neuron, NeuronResult, ExecutionMetrics } from '@cortex-os/prp-runner';
->>>>>>> 806ea099
 
 /**
  * MCP Tool interface for kernel integration
@@ -168,11 +165,8 @@
       dependencies: [],
       tools: [tool.name],
       requiresLLM: false,
-<<<<<<< HEAD
+
       execute: async (state: PRPState, context: Record<string, unknown>) => {
-=======
-      execute: async (state: PRPState, context: any): Promise<NeuronResult> => {
->>>>>>> 806ea099
         const mcpContext = this.createContext(state, {
           workingDirectory: context.workingDirectory,
         });
