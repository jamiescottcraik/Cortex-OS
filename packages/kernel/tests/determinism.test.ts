--- conflicted
+++ resolved
@@ -58,7 +58,7 @@
       expect(phases).toContain('strategy');
     });
 
-<<<<<<< HEAD
+
     it('should generate identical IDs across deterministic runs', async () => {
       const blueprint = {
         title: 'Deterministic ID Test',
@@ -72,31 +72,7 @@
       expect(run1.runId).toBe(run2.runId);
       expect(run1.id).toBe(run2.id);
     });
-=======
-    it('should generate stable timestamps when deterministic=true', async () => {
-      const blueprint = {
-        title: 'Timestamp Test',
-        description: 'Validate fixed timestamps',
-        requirements: ['Requirement 1'],
-      };
 
-      const result = await kernel.runPRPWorkflow(blueprint, {
-        runId: 'deterministic',
-        deterministic: true,
-      });
-
-      expect(result.validationResults.strategy?.timestamp).toBe(
-        fixedTimestamp('strategy-validation'),
-      );
-      expect(result.validationResults.build?.timestamp).toBe(fixedTimestamp('build-validation'));
-      expect(result.validationResults.evaluation?.timestamp).toBe(
-        fixedTimestamp('evaluation-validation'),
-      );
-      expect(result.cerebrum?.timestamp).toBe(fixedTimestamp('cerebrum-decision'));
-      expect(result.metadata.endTime).toBe(fixedTimestamp('workflow-end'));
-    });
-
->>>>>>> 8082d506
   });
 });
 
