--- conflicted
+++ resolved
@@ -1,134 +1,44 @@
 import { randomUUID } from 'node:crypto';
+import { createLongHorizonPlanner, type LongHorizonPlanner, type LongHorizonTask, type PlanningResult } from '../lib/long-horizon-planner.js';
 import {
-	AdaptiveCoordinationManager,
-	type CoordinationRequest,
-	type CoordinationResult,
+        AdaptiveCoordinationManager,
+        type AgentDescriptor,
+        type CoordinationDecision,
 } from '../coordinator/adaptive-coordinator.js';
-import {
-	createLongHorizonPlanner,
-	type LongHorizonPlanner,
-	type LongHorizonTask,
-	type PlanningResult,
-} from '../lib/long-horizon-planner.js';
-import { type Agent, AgentRole } from '../types.js';
-import type { PlanningContext } from '../utils/dsp.js';
 import { createCerebrumGraph } from './create-cerebrum-graph.js';
 import { createInitialN0State, mergeN0State, type N0Session, type N0State } from './n0-state.js';
+import type { PlanningContext } from '../utils/dsp.js';
 
 export interface ExecutePlannedWorkflowOptions {
-	input: string;
-	task: Partial<LongHorizonTask> & Pick<LongHorizonTask, 'description'>;
-	agents?: Agent[];
-	session?: Partial<N0Session>;
-	planner?: LongHorizonPlanner;
-	coordinationManager?: AdaptiveCoordinationManager;
-	clock?: () => Date;
+        input: string;
+        task: Partial<LongHorizonTask> & Pick<LongHorizonTask, 'description'>;
+        agents?: AgentDescriptor[];
+        session?: Partial<N0Session>;
+        planner?: LongHorizonPlanner;
+        coordinationManager?: AdaptiveCoordinationManager;
+        clock?: () => Date;
 }
 
 export interface PlannedWorkflowResult {
-	output?: string;
-	planningResult: PlanningResult;
-	coordinationResult: CoordinationResult;
-	stateTransitions: Array<{
-		phase: string;
-		status: 'completed' | 'failed';
-		duration: number;
-	}>;
-	state: N0State;
+        output?: string;
+        planningResult: PlanningResult;
+        coordinationDecision: CoordinationDecision;
+        stateTransitions: Array<{
+                phase: string;
+                status: 'completed' | 'failed';
+                duration: number;
+        }>;
+        state: N0State;
 }
 
 const DEFAULT_SESSION: N0Session = {
-	id: 'brAInwav-session',
-	model: 'unknown',
-	user: 'system',
-	cwd: '/workspace',
-	brainwavSession: 'planning-orchestrator',
+        id: 'brAInwav-session',
+        model: 'unknown',
+        user: 'system',
+        cwd: '/workspace',
+        brainwavSession: 'planning-orchestrator',
 };
 
-<<<<<<< HEAD
-export async function executePlannedWorkflow(
-	options: ExecutePlannedWorkflowOptions,
-): Promise<PlannedWorkflowResult> {
-	const clock = options.clock ?? (() => new Date());
-	const planner = options.planner ?? createLongHorizonPlanner();
-	const coordinationManager =
-		options.coordinationManager ?? new AdaptiveCoordinationManager({ maxHistorySize: 25 });
-	const agents: Agent[] = options.agents ?? [
-		createDefaultAgent('brAInwav.agent.primary', AgentRole.COORDINATOR, ['analysis', 'execution']),
-		createDefaultAgent('brAInwav.agent.support', AgentRole.SPECIALIST, ['review', 'validation']),
-	];
-
-	const task = normalizeTask(options.task);
-	const planningResult = await planner.planAndExecute(task, async (phase, context) => {
-		return buildPhaseSummary(phase, context, clock);
-	});
-
-	const coordinationRequest: CoordinationRequest = {
-		task,
-		availableAgents: agents,
-		planningResult,
-		context: planner.getCurrentContext(),
-		constraints: {
-			maxDuration: task.estimatedDuration ?? 60_000,
-			maxAgents: Math.max(1, agents.length),
-			requiredCapabilities: gatherCapabilities(task),
-		},
-	};
-
-	const coordinationResult = await coordinationManager.coordinate(coordinationRequest);
-
-	const graph = createCerebrumGraph();
-	const graphState = await graph.invoke({
-		input: options.input,
-		planning: {
-			taskId: task.id,
-			phases: planningResult.phases.map((phase) => ({
-				phase: phase.phase,
-				duration: phase.duration,
-				status: phase.error ? 'failed' : 'completed',
-			})),
-			recommendations: planningResult.recommendations,
-		},
-		coordination: {
-			strategy: coordinationResult.strategy,
-			assignments: projectAssignments(coordinationResult.assignments),
-			confidence: coordinationResult.confidence,
-		},
-	});
-
-	const stateTransitions = planningResult.phases.map((phase) => ({
-		phase: phase.phase,
-		status: phase.error ? ('failed' as const) : ('completed' as const),
-		duration: phase.duration,
-	}));
-
-	const session = { ...DEFAULT_SESSION, ...options.session };
-	const baseState = createInitialN0State(options.input, session);
-	const state = mergeN0State(baseState, {
-		output: graphState.output,
-		ctx: {
-			planning: {
-				phases: planningResult.phases,
-				recommendations: planningResult.recommendations,
-				success: planningResult.success,
-			},
-			coordination: {
-				strategy: coordinationResult.strategy,
-				assignments: projectAssignments(coordinationResult.assignments),
-				confidence: coordinationResult.confidence,
-			},
-			telemetry: coordinationResult.telemetry,
-		},
-	});
-
-	return {
-		output: graphState.output,
-		planningResult,
-		coordinationResult,
-		stateTransitions,
-		state,
-	};
-=======
 export async function executePlannedWorkflow(options: ExecutePlannedWorkflowOptions): Promise<PlannedWorkflowResult> {
         const clock = options.clock ?? (() => new Date());
         const planner = options.planner ?? createLongHorizonPlanner({ clock });
@@ -206,65 +116,34 @@
                 stateTransitions,
                 state,
         };
->>>>>>> 50c984c3
 }
 
 function normalizeTask(task: ExecutePlannedWorkflowOptions['task']): LongHorizonTask {
-	return {
-		id: task.id ?? randomUUID(),
-		description: task.description,
-		complexity: task.complexity ?? 5,
-		priority: task.priority ?? 5,
-		estimatedDuration: task.estimatedDuration ?? 60_000,
-		dependencies: task.dependencies ?? [],
-		metadata: task.metadata ?? {},
-	};
+        return {
+                id: task.id ?? randomUUID(),
+                description: task.description,
+                complexity: task.complexity ?? 5,
+                priority: task.priority ?? 5,
+                estimatedDuration: task.estimatedDuration ?? 60_000,
+                dependencies: task.dependencies ?? [],
+                metadata: task.metadata ?? {},
+        };
 }
 
 function gatherCapabilities(task: LongHorizonTask): string[] {
-	if (!task.metadata) {
-		return [];
-	}
-	const caps = task.metadata.capabilities;
-	return Array.isArray(caps) ? caps.filter((cap): cap is string => typeof cap === 'string') : [];
+        if (!task.metadata) {
+                return [];
+        }
+        const caps = task.metadata.capabilities;
+        return Array.isArray(caps) ? caps.filter((cap): cap is string => typeof cap === 'string') : [];
 }
 
 function buildPhaseSummary(phase: string, context: PlanningContext, clock: () => Date) {
-	return {
-		phase,
-		contextId: context.id,
-		stepCount: context.steps.length,
-		historyCount: context.history.length,
-		timestamp: clock().toISOString(),
-	};
-}
-
-function createDefaultAgent(id: string, role: AgentRole, capabilities: string[]): Agent {
-	return {
-		id,
-		name: id,
-		role,
-		capabilities,
-		status: 'available',
-		metadata: {
-			brAInwavManaged: true,
-			createdBy: 'brAInwav',
-		},
-		lastSeen: new Date(),
-	};
-}
-
-function projectAssignments(
-	assignments: CoordinationResult['assignments'],
-): Array<{ agentId: string; role: string; weight: number }> {
-	if (assignments.length === 0) {
-		return [];
-	}
-
-	const weight = Number((1 / assignments.length).toFixed(2));
-	return assignments.map((assignment) => ({
-		agentId: assignment.agentId,
-		role: assignment.role,
-		weight,
-	}));
+        return {
+                phase,
+                contextId: context.id,
+                stepCount: context.steps.length,
+                historyCount: context.history.length,
+                timestamp: clock().toISOString(),
+        };
 }