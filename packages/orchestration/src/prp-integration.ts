/**
 * Factory functions for PRP-based task orchestration
 */
import { EventEmitter } from 'events';
import { v4 as uuid } from 'uuid';
import winston from 'winston';
<<<<<<< HEAD
import { createPRPOrchestrator, type PRPOrchestrator } from '@cortex-os/prp-runner';
import type { PRPState } from '@cortex-os/kernel';
=======
import { PRPOrchestrator } from '@cortex-os/prp-runner';
>>>>>>> b9fe5654
import type {
  Agent,
  OrchestrationConfig,
  OrchestrationResult,
  PlanningContext,
  Task,
} from './types.js';
/**
 * PRP-powered Orchestration Engine
 * Replaces the multi-framework approach with unified neural orchestration
 * Maintains backward compatibility with existing OrchestrationEngine interface
 */
export class PRPOrchestrationEngine extends EventEmitter {
  private logger: winston.Logger;
  private config: OrchestrationConfig;
  private prpOrchestrator: PRPOrchestrator;
  private orchestrationStates: Map<string, OrchestrationState>;
  private activeOrchestrations: Map<string, Promise<OrchestrationResult>>;
  private neuronRegistry: Map<string, any>;

  constructor(config: Partial<OrchestrationConfig> = {}) {
    super();

    this.config = {
      maxConcurrentOrchestrations: config.maxConcurrentOrchestrations || 10,
      defaultStrategy: config.defaultStrategy || 'neural_prp',
      enableMultiAgentCoordination: true, // Handled by neural orchestration
      enableAdaptiveDecisions: true, // Handled by cerebrum
      planningTimeout: config.planningTimeout || 300000,
      executionTimeout: config.executionTimeout || 1800000,
      qualityThreshold: config.qualityThreshold || 0.8,
      performanceMonitoring: config.performanceMonitoring !== false,
    } as OrchestrationConfig;

    this.logger = winston.createLogger({
      level: 'info',
      format: winston.format.combine(winston.format.timestamp(), winston.format.json()),
      transports: [
        new winston.transports.Console(),
        new winston.transports.File({ filename: 'prp-orchestration.log' }),
      ],
    });

    // Initialize PRP orchestrator
    this.prpOrchestrator = createPRPOrchestrator();
    this.neuronRegistry = new Map();

    // Register all neurons
    for (const [id, neuron] of this.neuronRegistry) {
      this.prpOrchestrator.registerNeuron(neuron);
    }

    this.orchestrationStates = new Map();
    this.activeOrchestrations = new Map();

    this.logger.info('PRP Orchestration Engine initialized with neural framework');
  }

  /**
   * Orchestrate a task using PRP neural orchestration
   * Maintains compatibility with existing OrchestrationEngine interface
   */
  async orchestrateTask(
    task: Task,
    availableAgents: Agent[],
    context: Partial<PlanningContext> = {},
  ): Promise<OrchestrationResult> {
    const orchestrationId = uuid();
    const startTime = Date.now();

    // Check capacity
    if (this.activeOrchestrations.size >= this.config.maxConcurrentOrchestrations) {
      throw new Error('Maximum concurrent orchestrations reached');
    }

    this.logger.info(`Starting PRP orchestration for task ${task.id}`, {
      orchestrationId,
      taskTitle: task.title,
      availableAgents: availableAgents.length,
    });

    try {
      // Convert task to PRP blueprint
      const blueprint = this.taskToPRPBlueprint(task, availableAgents, context);

export interface PRPEngine {
  config: OrchestrationConfig;
  logger: winston.Logger;
  prp: PRPOrchestrator;
  active: Map<string, Promise<OrchestrationResult>>;
  emitter: EventEmitter;
}

export function createEngine(config: Partial<OrchestrationConfig> = {}): PRPEngine {
  const defaults: OrchestrationConfig = {
    maxConcurrentOrchestrations: 10,
    defaultStrategy: 'neural_prp',
    enableMultiAgentCoordination: true,
    enableAdaptiveDecisions: true,
    planningTimeout: 300000,
    executionTimeout: 1800000,
    fallbackStrategy: 'sequential',
    qualityThreshold: 0.8,
    performanceMonitoring: true,
  } as OrchestrationConfig;

  const logger = winston.createLogger({
    level: 'info',
    format: winston.format.combine(winston.format.timestamp(), winston.format.json()),
    transports: [new winston.transports.Console()],
  });

  return {
    config: { ...defaults, ...config },
    logger,
    prp: new PRPOrchestrator(),
    active: new Map(),
    emitter: new EventEmitter(),
  };
}

export async function orchestrateTask(
  engine: PRPEngine,
  task: Task,
  agents: Agent[],
  context: Partial<PlanningContext> = {},
  neurons: any[] = [],
): Promise<OrchestrationResult> {
  if (engine.active.size >= engine.config.maxConcurrentOrchestrations)
    throw new Error('Maximum concurrent orchestrations reached');

  const id = uuid();
  neurons.forEach((n) => engine.prp.registerNeuron?.(n));

  const blueprint = {
    id,
    title: task.title,
    requirements: task.requiredCapabilities,
    context,
    agents,
  };

  const start = Date.now();
  const run = engine.prp
    .executePRPCycle(blueprint)
    .then((prp) => {
      const result = toResult(id, task.id, prp, start);
      engine.emitter.emit('orchestrationCompleted', {
        type: 'task_completed',
        taskId: task.id,
        data: result,
        timestamp: new Date(),
        source: 'PRPEngine',
      });
      return result;
    })
    .finally(() => engine.active.delete(id));

      return {
        orchestrationId,
        taskId: task.id,
        success: false,
        plan: null,
        executionResults: {},
        coordinationResults: null,
        decisions: [],
        performance: {
          totalDuration: Date.now() - startTime,
          planningTime: 0,
          executionTime: 0,
          efficiency: 0,
          qualityScore: 0,
        },
        errors: [error instanceof Error ? error.message : String(error)],
        timestamp: new Date(),
      };
    } finally {
      // Cleanup
      this.activeOrchestrations.delete(orchestrationId);
      this.orchestrationStates.delete(orchestrationId);
    }
  }

  /**
   * Get the status of an active orchestration
   */
  getOrchestrationStatus(orchestrationId: string): OrchestrationState | null {
    return this.orchestrationStates.get(orchestrationId) || null;
  }

  /**
   * Cancel an active orchestration
   */
  async cancelOrchestration(orchestrationId: string): Promise<boolean> {
    const state = this.orchestrationStates.get(orchestrationId);
    if (!state) {
      return false;
    }

    state.status = 'cancelled';
    this.logger.info(`PRP orchestration ${orchestrationId} cancelled`);
    return true;
  }

  /**
   * Get comprehensive statistics from PRP orchestration
   */
  getComprehensiveStatistics(): Record<string, unknown> {
    return {
      orchestration: {
        activeOrchestrations: this.activeOrchestrations.size,
        totalStates: this.orchestrationStates.size,
        maxConcurrent: this.config.maxConcurrentOrchestrations,
        framework: 'PRP Neural Orchestration',
      },
      neurons: {
        registered: this.neuronRegistry.size,
        strategy_phase: Array.from(this.neuronRegistry.keys()).filter(
          (id) => this.neuronRegistry.get(id)?.phase === 'strategy',
        ).length,
        build_phase: Array.from(this.neuronRegistry.keys()).filter(
          (id) => this.neuronRegistry.get(id)?.phase === 'build',
        ).length,
        evaluation_phase: Array.from(this.neuronRegistry.keys()).filter(
          (id) => this.neuronRegistry.get(id)?.phase === 'evaluation',
        ).length,
      },
      validation: {
        gates_active: 3, // strategy, build, evaluation
        quality_threshold: this.config.qualityThreshold,
        cerebrum_enabled: true,
      },
    };
  }

  // Private implementation methods
  private taskToPRPBlueprint(task: Task, agents: Agent[], context: Partial<PlanningContext>) {
    return {
      title: task.title,
      description: task.description || `Execute task: ${task.title}`,
      requirements: [
        ...task.requiredCapabilities,
        ...(context.preferences ? [`Preferred strategy: ${context.preferences.strategy}`] : []),
      ],
      context: {
        taskId: task.id,
        availableAgents: agents.map((a) => ({ id: a.id, capabilities: a.capabilities })),
        constraints: context.constraints,
        resources: context.resources,
      },
    };
  }

  private initializeOrchestrationState(
    orchestrationId: string,
    task: Task,
    availableAgents: Agent[],
    context: Partial<PlanningContext>,
  ): OrchestrationState {
    const planningContext: PlanningContext = {
      task,
      availableAgents,
      resources: context.resources || {
        memory: 1000,
        compute: 1000,
        storage: 1000,
      },
      constraints: context.constraints || {
        maxDuration: 1800000,
        maxCost: 100,
        availabilityWindow: [new Date(), new Date(Date.now() + 3600000)],
      },
      preferences: context.preferences || {
        strategy: 'neural_prp',
        quality: 'balanced',
        failureHandling: 'resilient',
      },
    };

    const state: OrchestrationState = {
      id: orchestrationId,
      taskId: task.id,
      status: 'initializing',
      strategy: 'neural_prp',
      planningContext,
      currentPhase: 'planning',
      progress: 0,
      startTime: new Date(),
      endTime: null,
      assignedAgents: [],
      errors: [],
      metrics: {
        planningDuration: 0,
        executionDuration: 0,
        coordinationEfficiency: 0,
        qualityScore: 0,
      },
    };

    this.orchestrationStates.set(orchestrationId, state);
    return state;
  }

  private async executePRPCycle(
    blueprint: any,
    state: OrchestrationState,
  ): Promise<OrchestrationResult> {
    const startTime = Date.now();

    try {
      // Execute PRP neural orchestration
      const prpResult: PRPState = await this.prpOrchestrator.executePRPCycle(blueprint);

      // Update orchestration state based on PRP results
      state.currentPhase = this.mapPRPPhaseToOrchestrationPhase(prpResult.phase);
      state.status = this.mapPRPPhaseToStatus(prpResult.phase);
      state.progress = this.calculateProgressFromPRPPhase(prpResult.phase);
      state.endTime = new Date();

      // Convert PRP results to OrchestrationResult format
      const plan = this.createExecutionPlanFromPRP(prpResult);
      const executionResults = this.extractExecutionResults(prpResult);
      const decisions = this.extractDecisions(prpResult);

      const totalDuration = Date.now() - startTime;
      const efficiency = this.calculateEfficiencyFromPRP(prpResult, totalDuration);
      const qualityScore = this.calculateQualityFromPRP(prpResult);

      return {
        orchestrationId: state.id,
        taskId: state.taskId,
        success: prpResult.phase === 'completed',
        plan,
        executionResults,
        coordinationResults: {
          strategy: prpResult.metadata.cerebrum.decision,
          reasoning: prpResult.metadata.cerebrum.reasoning,
          neuronOutputs: prpResult.outputs,
          validationResults: prpResult.validationResults,
        },
        decisions,
        performance: {
          totalDuration,
          planningTime: this.extractPhaseDuration(prpResult, 'strategy'),
          executionTime: this.extractPhaseDuration(prpResult, 'build'),
          efficiency,
          qualityScore,
        },
        errors: state.errors,
        timestamp: new Date(),
      };
    } catch (error) {
      state.status = 'failed';
      state.endTime = new Date();
      state.errors.push(error instanceof Error ? error.message : String(error));
      throw error;
    }
  }

  // Helper methods for PRP to OrchestrationResult conversion
  private mapPRPPhaseToOrchestrationPhase(prpPhase: string): string {
    const mapping: Record<string, string> = {
      strategy: 'planning',
      build: 'execution',
      evaluation: 'validation',
      completed: 'completed',
      recycled: 'failed',
    };
    return mapping[prpPhase] || 'unknown';
  }

  private mapPRPPhaseToStatus(prpPhase: string): string {
    const mapping: Record<string, string> = {
      strategy: 'planning',
      build: 'executing',
      evaluation: 'validating',
      completed: 'completed',
      recycled: 'failed',
    };
    return mapping[prpPhase] || 'unknown';
  }

  private calculateProgressFromPRPPhase(prpPhase: string): number {
    const progressMapping: Record<string, number> = {
      strategy: 30,
      build: 70,
      evaluation: 90,
      completed: 100,
      recycled: 0,
    };
    return progressMapping[prpPhase] || 0;
  }

  private createExecutionPlanFromPRP(prpResult: PRPState): ExecutionPlan {
    return {
      id: prpResult.id,
      taskId: prpResult.blueprint.title,
      strategy: 'neural_prp',
      phases: ['strategy', 'build', 'evaluation'],
      dependencies: {
        build: ['strategy'],
        evaluation: ['build'],
      },
      estimatedDuration: 1800000,
      resourceRequirements: {
        minAgents: 1,
        maxAgents: Object.keys(prpResult.outputs).length,
        requiredCapabilities: prpResult.blueprint.requirements,
      },
      checkpoints: [
        {
          phase: 'strategy',
          criteria: ['Product requirements defined', 'Security baseline established'],
          validation: 'Strategy phase validation passed',
        },
        {
          phase: 'build',
          criteria: ['Implementation complete', 'Tests passing'],
          validation: 'Build phase validation passed',
        },
        {
          phase: 'evaluation',
          criteria: ['Quality gates passed', 'Cerebrum approval'],
          validation: 'Evaluation phase validation passed',
        },
      ],
      createdAt: new Date(prpResult.metadata.startTime),
    };
  }

  private extractExecutionResults(prpResult: PRPState): Record<string, unknown> {
    return {
      neuronOutputs: prpResult.outputs,
      validationResults: prpResult.validationResults,
      cerebralDecision: prpResult.metadata.cerebrum,
      phase: prpResult.phase,
      evidence: this.extractAllEvidence(prpResult),
    };
  }

  private extractDecisions(prpResult: PRPState): any[] {
    return [
      {
        id: prpResult.metadata.runId,
        type: 'cerebrum_decision',
        decision: prpResult.metadata.cerebrum.decision,
        reasoning: prpResult.metadata.cerebrum.reasoning,
        timestamp: new Date(),
      },
    ];
  }

  private extractAllEvidence(prpResult: PRPState): string[] {
    const evidence: string[] = [];

    // Extract evidence from validation results
    for (const [phase, validation] of Object.entries(prpResult.validationResults)) {
      evidence.push(...validation.evidence);
    }

    return evidence;
  }

  private calculateEfficiencyFromPRP(prpResult: PRPState, totalDuration: number): number {
    const successRate = prpResult.phase === 'completed' ? 1.0 : 0.0;
    const validationRate =
      Object.values(prpResult.validationResults).reduce(
        (sum, result) => sum + (result.passed ? 1 : 0),
        0,
      ) / Math.max(Object.keys(prpResult.validationResults).length, 1);

    return successRate * 0.6 + validationRate * 0.4;
  }

  private calculateQualityFromPRP(prpResult: PRPState): number {
    const totalBlockers = Object.values(prpResult.validationResults).reduce(
      (sum, result) => sum + result.blockers.length,
      0,
    );
    const totalMajors = Object.values(prpResult.validationResults).reduce(
      (sum, result) => sum + result.majors.length,
      0,
    );

    // Quality decreases with blockers and majors
    const blockerPenalty = totalBlockers * 0.2;
    const majorPenalty = totalMajors * 0.05;


  engine.active.set(id, run);
  return run;
}

function toResult(id: string, taskId: string, prp: any, start: number): OrchestrationResult {
  return {
    orchestrationId: id,
    taskId,
    success: prp.phase === 'completed',
    plan: null,
    executionResults: prp.outputs || {},
    coordinationResults: {
      strategy: prp.metadata?.cerebrum?.decision,
      reasoning: prp.metadata?.cerebrum?.reasoning,
      neuronOutputs: prp.outputs,
      validationResults: prp.validationResults,
    },
    decisions: [],
    performance: {
      totalDuration: Date.now() - start,
      planningTime: 0,
      executionTime: 0,
      efficiency: 1,
      qualityScore: 1,
    },
    errors: [],
    timestamp: new Date(),
  };
}

export async function cleanup(engine: PRPEngine): Promise<void> {
  engine.active.clear();
}<|MERGE_RESOLUTION|>--- conflicted
+++ resolved
@@ -4,12 +4,10 @@
 import { EventEmitter } from 'events';
 import { v4 as uuid } from 'uuid';
 import winston from 'winston';
-<<<<<<< HEAD
+
 import { createPRPOrchestrator, type PRPOrchestrator } from '@cortex-os/prp-runner';
 import type { PRPState } from '@cortex-os/kernel';
-=======
-import { PRPOrchestrator } from '@cortex-os/prp-runner';
->>>>>>> b9fe5654
+
 import type {
   Agent,
   OrchestrationConfig,
