--- conflicted
+++ resolved
@@ -5,12 +5,11 @@
  */
 
 import {
-        type DSPConfig,
-        DynamicSpeculativePlanner,
-        type PlanningContext,
-        PlanningPhase,
+	type DSPConfig,
+	DynamicSpeculativePlanner,
+	type PlanningContext,
+	PlanningPhase,
 } from '../utils/dsp.js';
-import { PlanningContextManager } from '../dsp/planning-context-manager.js';
 
 export interface LongHorizonTask {
 	id: string;
@@ -42,29 +41,10 @@
 }
 
 export interface LongHorizonPlannerConfig extends DSPConfig {
-        enableContextIsolation?: boolean;
-        maxPlanningTime?: number; // milliseconds
-        adaptiveDepthEnabled?: boolean;
-        persistenceEnabled?: boolean;
-        contextManager?: PlanningContextManager;
-        persistenceAdapter?: PlanningPersistenceAdapter;
-        clock?: () => Date;
-}
-
-export interface PlanningPhaseRecord {
-        taskId: string;
-        phase: PlanningPhase;
-        duration: number;
-        success: boolean;
-        timestamp: Date;
-        result?: unknown;
-        error?: string;
-}
-
-export interface PlanningPersistenceAdapter {
-        load(taskId: string): Promise<PlanningResult | undefined>;
-        save(result: PlanningResult): Promise<void>;
-        recordPhase?(record: PlanningPhaseRecord): Promise<void> | void;
+	enableContextIsolation?: boolean;
+	maxPlanningTime?: number; // milliseconds
+	adaptiveDepthEnabled?: boolean;
+	persistenceEnabled?: boolean;
 }
 
 /**
@@ -72,187 +52,31 @@
  * Implements context quarantine and adaptive planning depth
  */
 export class LongHorizonPlanner {
-        private readonly dsp: DynamicSpeculativePlanner;
-        private readonly config: LongHorizonPlannerConfig;
-        private readonly contextManager?: PlanningContextManager;
-        private readonly persistence?: PlanningPersistenceAdapter;
-        private readonly clock: () => Date;
-        private activeContext?: PlanningContext;
-
-        constructor(config: LongHorizonPlannerConfig = {}) {
-                const { contextManager, persistenceAdapter, clock, ...plannerConfig } = config;
-
-                this.config = {
-                        enableContextIsolation: true,
-                        maxPlanningTime: 300000, // 5 minutes default
-                        adaptiveDepthEnabled: true,
-                        persistenceEnabled: true,
-                        planningDepth: plannerConfig.planningDepth ?? 3,
-                        ...plannerConfig,
-                };
-
-                this.contextManager = contextManager;
-                this.persistence = persistenceAdapter;
-                this.clock = clock ?? (() => new Date());
-
-                this.dsp = new DynamicSpeculativePlanner({
-                        initialStep: plannerConfig.initialStep,
-                        maxStep: plannerConfig.maxStep,
-                        planningDepth: this.config.planningDepth,
-                        contextIsolation: this.config.enableContextIsolation,
-                        workspaceId: plannerConfig.workspaceId,
-                });
-
-                console.log('brAInwav Long-Horizon Planner: Initialized with enhanced DSP capabilities');
-        }
+	private readonly dsp: DynamicSpeculativePlanner;
+	private readonly config: LongHorizonPlannerConfig;
+	private activeContext?: PlanningContext;
+
+	constructor(config: LongHorizonPlannerConfig = {}) {
+		this.config = {
+			enableContextIsolation: true,
+			maxPlanningTime: 300000, // 5 minutes default
+			adaptiveDepthEnabled: true,
+			persistenceEnabled: true,
+			...config,
+		};
+
+		this.dsp = new DynamicSpeculativePlanner({
+			...config,
+			contextIsolation: this.config.enableContextIsolation,
+			planningDepth: config.planningDepth ?? 3,
+		});
+
+		console.log('brAInwav Long-Horizon Planner: Initialized with enhanced DSP capabilities');
+	}
 
 	/**
 	 * Plan and execute a long-horizon task with structured phases
 	 */
-<<<<<<< HEAD
-        async planAndExecute(
-                task: LongHorizonTask,
-                executor: (phase: PlanningPhase, context: PlanningContext) => Promise<unknown>,
-        ): Promise<PlanningResult> {
-                const startTime = this.clock().getTime();
-                console.log(`brAInwav Long-Horizon Planner: Starting planning for task ${task.id}`);
-
-                const persisted = await this.loadPersistedResult(task.id);
-
-                const context = this.dsp.initializePlanning(task.id, task.complexity, task.priority);
-                this.activeContext = context;
-                if (this.contextManager && this.dsp.context) {
-                        this.contextManager.register(task.id, this.dsp.context);
-                }
-
-                const result: PlanningResult = {
-                        taskId: task.id,
-                        success: true,
-                        phases: [],
-                        totalDuration: 0,
-                        adaptiveDepth: this.config.adaptiveDepthEnabled
-                                ? this.dsp.getAdaptivePlanningDepth()
-                                : Math.max(1, Math.floor(this.config.planningDepth ?? 1)),
-                        recommendations: persisted?.recommendations ? [...persisted.recommendations] : [],
-                        brainwavMetadata: {
-                                createdBy: 'brAInwav',
-                                version: persisted?.brainwavMetadata.version ?? '1.0.0',
-                                timestamp: this.clock(),
-                        },
-                };
-
-                try {
-                        const phases = this.getPlanningPhases(task);
-
-                        for (const phase of phases) {
-                                const phaseStartTime = this.clock().getTime();
-
-                                try {
-                                        this.dsp.advancePhase(`Execute ${phase} phase for task: ${task.description}`);
-
-                                        const dspContext = this.dsp.context ?? context;
-                                        if (dspContext && this.contextManager) {
-                                                this.contextManager.register(task.id, dspContext);
-                                        }
-
-                                        const phaseContext =
-                                                dspContext && this.contextManager
-                                                        ? this.contextManager.isolate(task.id, dspContext)
-                                                        : dspContext ?? context;
-
-                                        const phaseResult = await this.executePhaseWithTimeout(
-                                                task,
-                                                phase,
-                                                phaseContext,
-                                                executor,
-                                        );
-
-                                        const phaseDuration = this.clock().getTime() - phaseStartTime;
-
-                                        result.phases.push({
-                                                phase,
-                                                duration: phaseDuration,
-                                                result: phaseResult,
-                                        });
-
-                                        this.dsp.update(true);
-                                        if (this.dsp.context) {
-                                                this.contextManager?.register(task.id, this.dsp.context);
-                                        }
-
-                                        await this.persistPhase({
-                                                taskId: task.id,
-                                                phase,
-                                                duration: phaseDuration,
-                                                success: true,
-                                                timestamp: this.clock(),
-                                                result: phaseResult,
-                                        });
-
-                                        console.log(
-                                                `brAInwav Long-Horizon Planner: Completed ${phase} phase in ${phaseDuration}ms`,
-                                        );
-                                } catch (error) {
-                                        const phaseDuration = this.clock().getTime() - phaseStartTime;
-                                        const errorMessage = error instanceof Error ? error.message : String(error);
-
-                                        result.phases.push({
-                                                phase,
-                                                duration: phaseDuration,
-                                                error: errorMessage,
-                                        });
-
-                                        this.dsp.update(false);
-                                        if (this.dsp.context) {
-                                                this.contextManager?.register(task.id, this.dsp.context);
-                                        }
-
-                                        await this.persistPhase({
-                                                taskId: task.id,
-                                                phase,
-                                                duration: phaseDuration,
-                                                success: false,
-                                                timestamp: this.clock(),
-                                                error: errorMessage,
-                                        });
-
-                                        result.success = false;
-
-                                        console.error(`brAInwav Long-Horizon Planner: Failed ${phase} phase: ${errorMessage}`);
-
-                                        if (this.isCriticalPhase(phase)) {
-                                                break;
-                                        }
-                                }
-                        }
-
-                        this.dsp.completePlanning(result);
-                        if (this.dsp.context) {
-                                this.contextManager?.register(task.id, this.dsp.context);
-                        }
-                } catch (error) {
-                        result.success = false;
-                        console.error(`brAInwav Long-Horizon Planner: Planning failed for task ${task.id}:`, error);
-                }
-
-                result.totalDuration = this.clock().getTime() - startTime;
-                const generatedRecommendations = this.generateRecommendations(task, result);
-                result.recommendations = Array.from(
-                        new Set([...(result.recommendations ?? []), ...generatedRecommendations]),
-                );
-                result.adaptiveDepth = this.config.adaptiveDepthEnabled
-                        ? this.dsp.getAdaptivePlanningDepth()
-                        : Math.max(1, Math.floor(this.config.planningDepth ?? 1));
-
-                console.log(
-                        `brAInwav Long-Horizon Planner: Completed planning for task ${task.id} in ${result.totalDuration}ms`,
-                );
-
-                await this.saveResult(result);
-
-                return result;
-        }
-=======
 	async planAndExecute(
 		task: LongHorizonTask,
 		executor: (phase: PlanningPhase, context: PlanningContext) => Promise<unknown>,
@@ -413,7 +237,6 @@
 
 		return result;
 	}
->>>>>>> 8c792006
 
 	/**
 	 * Get planning phases based on task complexity
@@ -438,24 +261,21 @@
 	/**
 	 * Execute phase with timeout protection
 	 */
-        private async executePhaseWithTimeout(
-                task: LongHorizonTask,
-                phase: PlanningPhase,
-                context: PlanningContext,
-                executor: (phase: PlanningPhase, context: PlanningContext) => Promise<unknown>,
-        ): Promise<unknown> {
-                const timeoutMs = this.config.maxPlanningTime ?? 300000;
+	private async executePhaseWithTimeout(
+		phase: PlanningPhase,
+		context: PlanningContext,
+		executor: (phase: PlanningPhase, context: PlanningContext) => Promise<unknown>,
+	): Promise<unknown> {
+		const timeoutMs = this.config.maxPlanningTime ?? 300000;
 
 		return new Promise((resolve, reject) => {
 			const timeout = setTimeout(() => {
-                                reject(
-                                        new Error(
-                                                `brAInwav Long-Horizon Planner: Task ${task.id} phase ${phase} timed out after ${timeoutMs}ms`,
-                                        ),
-                                );
-                        }, timeoutMs);
-
-                        executor(phase, context)
+				reject(
+					new Error(`brAInwav Long-Horizon Planner: Phase ${phase} timed out after ${timeoutMs}ms`),
+				);
+			}, timeoutMs);
+
+			executor(phase, context)
 				.then(resolve)
 				.catch(reject)
 				.finally(() => clearTimeout(timeout));
@@ -472,11 +292,11 @@
 	/**
 	 * Generate recommendations based on planning results
 	 */
-        private generateRecommendations(task: LongHorizonTask, result: PlanningResult): string[] {
-                const recommendations: string[] = [];
-
-                // Complexity-based recommendations
-                if (task.complexity > 7) {
+	private generateRecommendations(task: LongHorizonTask, result: PlanningResult): string[] {
+		const recommendations: string[] = [];
+
+		// Complexity-based recommendations
+		if (task.complexity > 7) {
 			recommendations.push('Consider breaking down into smaller subtasks for better manageability');
 		}
 
@@ -504,75 +324,23 @@
 			recommendations.push('High planning depth detected - ensure adequate context management');
 		}
 
-                return recommendations;
-        }
-
-        private async loadPersistedResult(taskId: string): Promise<PlanningResult | undefined> {
-                if (!this.persistence || this.config.persistenceEnabled === false) {
-                        return undefined;
-                }
-
-                try {
-                        return await this.persistence.load(taskId);
-                } catch (error) {
-                        console.warn(
-                                `brAInwav Long-Horizon Planner: Unable to load persisted planning result for ${taskId}`,
-                                error,
-                        );
-                        return undefined;
-                }
-        }
-
-        private async persistPhase(record: PlanningPhaseRecord): Promise<void> {
-                if (!this.persistence || typeof this.persistence.recordPhase !== 'function') {
-                        return;
-                }
-
-                try {
-                        await this.persistence.recordPhase(record);
-                } catch (error) {
-                        console.warn(
-                                `brAInwav Long-Horizon Planner: Failed to persist phase ${record.phase} for ${record.taskId}`,
-                                error,
-                        );
-                }
-        }
-
-        private async saveResult(result: PlanningResult): Promise<void> {
-                if (!this.persistence || this.config.persistenceEnabled === false) {
-                        return;
-                }
-
-                try {
-                        await this.persistence.save(result);
-                } catch (error) {
-                        console.warn(
-                                `brAInwav Long-Horizon Planner: Failed to save planning result for ${result.taskId}`,
-                                error,
-                        );
-                }
-        }
-
-        /**
-         * Get current planning context (if any)
-         */
-        getCurrentContext(): PlanningContext | undefined {
+		return recommendations;
+	}
+
+	/**
+	 * Get current planning context (if any)
+	 */
+	getCurrentContext(): PlanningContext | undefined {
 		return this.activeContext;
 	}
 
 	/**
 	 * Clear active context (useful for context isolation)
 	 */
-        clearContext(): void {
-                if (this.contextManager && this.activeContext) {
-                        console.log('brAInwav Long-Horizon Planner: Clearing managed planning context cache');
-                        this.contextManager.clear(this.activeContext.id);
-                } else if (this.contextManager) {
-                        this.contextManager.clearAll();
-                }
-                this.activeContext = undefined;
-                console.log('brAInwav Long-Horizon Planner: Cleared active planning context');
-        }
+	clearContext(): void {
+		this.activeContext = undefined;
+		console.log('brAInwav Long-Horizon Planner: Cleared active planning context');
+	}
 
 	/**
 	 * Get planning statistics for monitoring
@@ -617,67 +385,14 @@
  * Create a long-horizon planner with brAInwav-optimized defaults
  */
 export function createLongHorizonPlanner(config?: LongHorizonPlannerConfig): LongHorizonPlanner {
-        const defaultConfig: LongHorizonPlannerConfig = {
-                enableContextIsolation: true,
-                maxPlanningTime: 300000,
-                adaptiveDepthEnabled: true,
-                persistenceEnabled: true,
-                planningDepth: 3,
-                contextManager: config?.contextManager ?? new PlanningContextManager(),
-                persistenceAdapter: config?.persistenceAdapter ?? new InMemoryPlanningPersistence(),
-                ...config,
-        };
-
-        return new LongHorizonPlanner(defaultConfig);
-}
-
-export class InMemoryPlanningPersistence implements PlanningPersistenceAdapter {
-        private readonly results = new Map<string, PlanningResult>();
-        private readonly phases = new Map<string, PlanningPhaseRecord[]>();
-        private readonly clonedResults = new Map<string, PlanningResult>();
-
-        async load(taskId: string): Promise<PlanningResult | undefined> {
-                if (this.clonedResults.has(taskId)) {
-                        return this.clonedResults.get(taskId);
-                }
-                const original = this.results.get(taskId);
-                const cloned = clonePlanningResult(original);
-                if (cloned) {
-                        this.clonedResults.set(taskId, cloned);
-                }
-                return cloned;
-        }
-
-        async save(result: PlanningResult): Promise<void> {
-                this.results.set(result.taskId, clonePlanningResult(result));
-                this.clonedResults.delete(result.taskId);
-        }
-
-        async recordPhase(record: PlanningPhaseRecord): Promise<void> {
-                const history = this.phases.get(record.taskId) ?? [];
-                history.push({ ...record, timestamp: new Date(record.timestamp) });
-                this.phases.set(record.taskId, history.slice(-100));
-        }
-
-        getPhaseHistory(taskId: string): PlanningPhaseRecord[] {
-                const history = this.phases.get(taskId) ?? [];
-                return history.map((entry) => ({ ...entry, timestamp: new Date(entry.timestamp) }));
-        }
-}
-
-function clonePlanningResult(result: PlanningResult | undefined): PlanningResult | undefined {
-        if (!result) {
-                return undefined;
-        }
-
-        if (typeof structuredClone === 'function') {
-                return structuredClone(result);
-        }
-
-        return JSON.parse(JSON.stringify(result), (key, value) => {
-                if (key === 'timestamp' && typeof value === 'string') {
-                        return new Date(value);
-                }
-                return value;
-        });
+	const defaultConfig: LongHorizonPlannerConfig = {
+		enableContextIsolation: true,
+		maxPlanningTime: 300000,
+		adaptiveDepthEnabled: true,
+		persistenceEnabled: true,
+		planningDepth: 3,
+		...config,
+	};
+
+	return new LongHorizonPlanner(defaultConfig);
 }