/**
 * Cortex OS Orchestration Package
 * Focused n0 LangGraph surface for state + dispatch utilities.
 */

export {
        N0BudgetSchema,
        N0SessionSchema,
        N0StateSchema,
        createInitialN0State,
        mergeN0State,
        compactN0State,
} from './langgraph/n0-state.js';
export type {
        N0Budget,
        N0Session,
        N0State,
        MemoryCompactionOptions,
        MemoryCompactionResult,
} from './langgraph/n0-state.js';

export {
	agentStateToN0,
	cortexStateToN0,
	workflowStateToN0,
} from './langgraph/n0-adapters.js';
export type {
	AdapterOptions as N0AdapterOptions,
	AgentStateLike as N0AgentStateLike,
	CortexStateLike as N0CortexStateLike,
	WorkflowStateLike as N0WorkflowStateLike,
} from './langgraph/n0-adapters.js';

export { runSpool } from './langgraph/spool.js';
export type {
	SpoolResult,
	SpoolRunOptions,
	SpoolStatus,
	SpoolTask,
} from './langgraph/spool.js';

export { dispatchTools } from './langgraph/tool-dispatch.js';
export type {
        ToolDispatchHooks,
        ToolDispatchJob,
        ToolDispatchOptions,
        ToolDispatchResult,
<<<<<<< HEAD
        ToolDispatchProgressEvent,
        ToolDispatchProgressHandler,
} from './langgraph/tool-dispatch.js';

=======
} from './langgraph/tool-dispatch.js';

export {
        buildN0,
        type BuildN0Options,
        type BuildN0Result,
        type PlanDecision,
        type StreamEvent,
        type ToolCallableModel,
        type ToolDefinition,
        type ToolExecutionContext,
        type ToolExecutionOutput,
} from './langgraph/n0-graph.js';

export { createCerebrumGraph } from './langgraph/create-cerebrum-graph.js';
>>>>>>> 0a57474d
export {
        createHookAwareDispatcher,
        createUnifiedToolSystem,
} from './langgraph/tool-system.js';
export type {
        HookRunner,
        HookAwareDispatcher,
        HookAwareDispatcherOptions,
        UnifiedToolSystem,
        UnifiedToolSystemOptions,
} from './langgraph/tool-system.js';

export { createCerebrumGraph } from './langgraph/create-cerebrum-graph.js';
export {

        ThermalPolicy,
        ThermalEventSchema,
        ThermalLevelSchema,
} from './langgraph/thermal/thermal-policy.js';
export type { ThermalEvent, ThermalLevel, ThermalPolicyConfig } from './langgraph/thermal/thermal-policy.js';
export { withThermalGuard } from './langgraph/middleware/thermal-guard.js';
export type { ThermalGuardOptions, ThermalGuardState } from './langgraph/middleware/thermal-guard.js';
export {
        THERMAL_CTX_KEY,
        applyThermalDecision,
        enqueueThermalEvent,
        getThermalContext,
        holdForCooldown,
        markThermalResume,
} from './langgraph/state/thermal-history.js';
export type { ThermalCheckpoint, ThermalContext } from './langgraph/state/thermal-history.js';

export { SecurityCoordinator, type ComplianceEvaluationResult } from './security/security-coordinator.js';

// Utility defaults
export const OrchestrationDefaults = {
	maxConcurrentOrchestrations: 10,
	defaultStrategy: 'adaptive' as const,
	planningTimeout: 300_000, // 5 minutes
	executionTimeout: 1_800_000, // 30 minutes
	qualityThreshold: 0.8,
	confidenceThreshold: 0.7,
};

// Version info
export const version = '1.0.0';
export const name = '@cortex-os/orchestration';<|MERGE_RESOLUTION|>--- conflicted
+++ resolved
@@ -45,13 +45,21 @@
         ToolDispatchJob,
         ToolDispatchOptions,
         ToolDispatchResult,
-<<<<<<< HEAD
         ToolDispatchProgressEvent,
         ToolDispatchProgressHandler,
 } from './langgraph/tool-dispatch.js';
 
-=======
-} from './langgraph/tool-dispatch.js';
+export {
+        createHookAwareDispatcher,
+        createUnifiedToolSystem,
+} from './langgraph/tool-system.js';
+export type {
+        HookRunner,
+        HookAwareDispatcher,
+        HookAwareDispatcherOptions,
+        UnifiedToolSystem,
+        UnifiedToolSystemOptions,
+} from './langgraph/tool-system.js';
 
 export {
         buildN0,
@@ -64,20 +72,6 @@
         type ToolExecutionContext,
         type ToolExecutionOutput,
 } from './langgraph/n0-graph.js';
-
-export { createCerebrumGraph } from './langgraph/create-cerebrum-graph.js';
->>>>>>> 0a57474d
-export {
-        createHookAwareDispatcher,
-        createUnifiedToolSystem,
-} from './langgraph/tool-system.js';
-export type {
-        HookRunner,
-        HookAwareDispatcher,
-        HookAwareDispatcherOptions,
-        UnifiedToolSystem,
-        UnifiedToolSystemOptions,
-} from './langgraph/tool-system.js';
 
 export { createCerebrumGraph } from './langgraph/create-cerebrum-graph.js';
 export {
