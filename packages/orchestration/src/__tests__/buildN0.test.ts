--- conflicted
+++ resolved
@@ -13,7 +13,7 @@
 import type { N0Session } from '../langgraph/n0-state.js';
 
 describe('buildN0 orchestration graph', () => {
-<<<<<<< HEAD
+
         it('short-circuits to slash command execution', async () => {
                 const runSlash = vi.fn().mockResolvedValue({ text: 'brAInwav command output' });
                 const model: ToolCallableModel = new FailingModel();
@@ -30,31 +30,14 @@
                 expect(result.output).toBe('brAInwav command output');
                 expect(runSlash).toHaveBeenCalledTimes(1);
         });
-=======
-	it('short-circuits to slash command execution', async () => {
-		const runSlash = vi.fn().mockResolvedValue({ text: 'brAInwav command output' });
-		const model: ToolCallableModel = new FailingModel();
-		const { graph } = await buildN0(
-			createOptions({
-				runSlash,
-				model,
-			}),
-		);
-
-		const session = createSession();
-		const result = await graph.invoke({ input: '/help', session });
-
-		expect(result.output).toBe('brAInwav command output');
-		expect(runSlash).toHaveBeenCalledTimes(1);
-	});
->>>>>>> 4c9c8b86
+
 
         it('executes tool calls and returns model output', async () => {
                 const schema = z.object({ text: z.string() });
                 const tool: ToolDefinition = {
                         name: 'test.echo',
                         description: 'Echo tool',
-<<<<<<< HEAD
+
                         schema,
                         async execute(input) {
                                 const parsed = schema.parse(input);
@@ -114,86 +97,12 @@
                         createOptions({
                                 runSlash,
                                 kernelBinding,
-=======
-			schema,
-			async execute(input) {
-				const parsed = schema.parse(input);
-				return {
-					content: `Echo:${parsed.text}`,
-					status: 'success',
-				};
-			},
-		} satisfies ToolDefinition;
-
-		const { graph } = await buildN0(
-			createOptions({
-				model: new ToolLoopModel(),
-				orchestratorTools: [tool],
-			}),
-		);
-
-		const session = createSession();
-		const result = await graph.invoke({ input: 'please use a tool', session });
-
-		expect(result.output).toBe('Tool said: Echo:hi');
-		const toolMessages = (result.messages ?? []).filter((message) => message.getType() === 'tool');
-		expect(toolMessages).toHaveLength(1);
-                expect((toolMessages[0] as ToolMessage).content).toBe('Echo:hi');
-        });
-
-        it('wires kernel surfaces into slash commands', async () => {
-                const shellExecute = vi.fn().mockResolvedValue({ stdout: 'git-ok', stderr: '', exitCode: 0 });
-                const fileExecute = vi.fn().mockResolvedValue({ content: 'FILE', truncated: false });
-                const shellTool: BoundKernelTool = {
-                        name: 'shell.exec',
-                        description: 'Execute shell',
-                        schema: z.object({ command: z.string() }),
-                        execute: shellExecute,
-                } satisfies BoundKernelTool;
-                const fileTool: BoundKernelTool = {
-                        name: 'kernel.fs.read',
-                        description: 'Read file',
-                        schema: z.object({ path: z.string(), maxBytes: z.number().optional() }),
-                        execute: fileExecute,
-                } satisfies BoundKernelTool;
-                const runSlash = vi.fn(async (_parsed, options) => {
-                        const context = options.renderContext;
-                        expect(context?.fileAllowlist).toEqual(['docs/**']);
-                        const bashResult = await context?.runBashSafe?.('git status', ['Bash(git status:*)']);
-                        expect(shellExecute).toHaveBeenCalledWith({ command: 'git status' });
-                        expect(bashResult).toEqual({ stdout: 'git-ok', stderr: '', code: 0 });
-                        const fileResult = await context?.readFileCapped?.(
-                                '/workspace/docs/guide.md',
-                                512,
-                                ['docs/**'],
-                        );
-                        expect(fileExecute).toHaveBeenCalledWith({ path: '/workspace/docs/guide.md', maxBytes: 512 });
-                        expect(fileResult).toBe('FILE');
-                        return {
-                                text: 'wired',
-                                metadata: {
-                                        command: {
-                                                model: 'gpt-4o-mini',
-                                                allowedTools: ['Bash(git status:*)'],
-                                        },
-                                },
-                        };
-                });
-
-                const { graph } = await buildN0(
-                        createOptions({
-                                runSlash,
-                                kernelTools: [shellTool, fileTool],
-                                kernelOptions: {
-                                        filesystem: { allow: ['docs/**'], maxBytes: 4096 },
-                                        shell: { allow: ['git'], timeoutMs: 3000 },
-                                },
->>>>>>> 4c9c8b86
+
                         }),
                 );
 
                 const session = createSession();
-<<<<<<< HEAD
+
                 const result = await graph.invoke({ input: '/deploy main', session });
 
                 expect(result.output).toBe('metadata result');
@@ -202,13 +111,7 @@
                 expect(result.ctx?.commandModel).toBe('cortex-deploy');
                 expect(result.ctx?.commandAllowedTools).toEqual(['kernel.bash']);
                 expect(result.ctx?.kernelToolkit).toEqual(kernelBinding.metadata);
-=======
-                const result = await graph.invoke({ input: '/status', session });
-
-                expect(runSlash).toHaveBeenCalledTimes(1);
-                expect(result.ctx?.commandResult?.metadata?.command?.model).toBe('gpt-4o-mini');
-                expect(result.ctx?.commandResult?.metadata?.command?.allowedTools).toEqual(['Bash(git status:*)']);
->>>>>>> 4c9c8b86
+
         });
 });
 
@@ -218,7 +121,7 @@
                 hooks: overrides.hooks ?? new NoopHooks(),
                 runSlash: overrides.runSlash,
                 runSlashOptions: overrides.runSlashOptions,
-<<<<<<< HEAD
+
                 kernelBinding:
                         overrides.kernelBinding ??
                         ({
@@ -234,30 +137,20 @@
                                 },
                         } satisfies BuildN0Options['kernelBinding']),
                 kernelTools: overrides.kernelTools,
-=======
-                kernelTools: overrides.kernelTools ?? [],
->>>>>>> 4c9c8b86
+
                 kernelOptions: overrides.kernelOptions,
                 subagents: overrides.subagents ?? new Map<string, ContractSubagent>(),
                 orchestratorTools: overrides.orchestratorTools ?? [],
                 disableSubagentDiscovery: true,
                 toolAllowList: overrides.toolAllowList,
                 toolConcurrency: overrides.toolConcurrency,
-<<<<<<< HEAD
+
                 systemPrompt: overrides.systemPrompt,
                 planResolver: overrides.planResolver,
                 compaction: overrides.compaction,
                 logger: overrides.logger,
                 streamPublisher: overrides.streamPublisher,
         } satisfies BuildN0Options;
-=======
-		systemPrompt: overrides.systemPrompt,
-		planResolver: overrides.planResolver,
-		compaction: overrides.compaction,
-		logger: overrides.logger,
-		streamPublisher: overrides.streamPublisher,
-	} satisfies BuildN0Options;
->>>>>>> 4c9c8b86
 }
 
 function createSession(): N0Session {
