/**
 * MLX-First Orchestration Coordinator
 * Uses your available models with intelligent fallback strategies
 */

import { MLXFirstModelProvider } from '../providers/mlx-first-provider.js';
<<<<<<< HEAD
=======
import {
  decomposeTaskSchema,
  coordinateMultiModalTaskSchema,
  orchestrateCodeTaskSchema,
  coordinateWorkflowSchema,
  selectOptimalAgentSchema,
  validateTaskSafetySchema,
} from '../schemas/orchestrator.zod.js';
>>>>>>> 648eace3
import { OrchestrationError } from '../errors.js';

export interface TaskDecomposition {
  subtasks: Array<{
    id: string;
    description: string;
    dependencies: string[];
    estimatedComplexity: number;
    recommendedAgent: string;
    requiredCapabilities: string[];
  }>;
  parallelizable: string[][];
  criticalPath: string[];
  reasoning: string;
}

export interface CoordinationDecision {
  action: 'proceed' | 'wait' | 'escalate' | 'abort';
  reasoning: string;
  confidence: number;
  nextSteps: string[];
  provider: 'mlx' | 'ollama';
}

export class MLXFirstOrchestrator {
  private readonly modelProvider: MLXFirstModelProvider;
  private readonly activeWorkflows = new Map<string, any>();

  constructor() {
    this.modelProvider = new MLXFirstModelProvider();
  }

  /**
   * Decompose complex tasks using Mixtral-8x7B (MLX) or Qwen3-Coder (fallback)
   */
  async decomposeTask(
    taskDescription: string,
    availableAgents: string[],
    constraints?: { maxParallelism?: number; timeLimit?: number },
  ): Promise<TaskDecomposition> {
    const parsed = decomposeTaskSchema.safeParse({
      taskDescription,
      availableAgents,
      constraints,
    });
    if (!parsed.success) {
      throw new OrchestrationError('INVALID_INPUT', parsed.error.message);
    }
    const { taskDescription: td, availableAgents: aa, constraints: c } = parsed.data;
    const prompt = `Break down this complex task into manageable subtasks:

TASK: ${td}

AVAILABLE AGENTS: ${aa.join(', ')}

CONSTRAINTS:
${c?.maxParallelism ? `- Max parallel tasks: ${c.maxParallelism}` : ''}
${c?.timeLimit ? `- Time limit: ${c.timeLimit} minutes` : ''}

Provide a structured breakdown with:
1. Subtasks with dependencies
2. Parallel execution opportunities
3. Critical path identification
4. Agent assignments based on capabilities

Format as JSON with reasoning.`;

    try {
      // Use complex reasoning model (Mixtral MoE for expert thinking)
      const response = await this.modelProvider.generate('complexReasoning', {
        task: 'task_decomposition',
        prompt,
        maxTokens: 800,
        temperature: 0.3,
      });

      return this.parseTaskDecomposition(response.content);
    } catch (error) {
      console.warn('MLX task decomposition failed:', error);
<<<<<<< HEAD
      throw new OrchestrationError(
        'TASK_DECOMPOSITION_FAILED',
        `Failed to decompose task: ${(error as Error).message}`,
      );
=======
      return this.fallbackTaskDecomposition(td, aa);
>>>>>>> 648eace3
    }
  }

  /**
   * Multi-modal coordination for tasks involving UI/visual elements
   */
  async coordinateMultiModalTask(
    taskDescription: string,
    visualContext?: string, // Base64 image or UI description
    codeContext?: string,
  ): Promise<CoordinationDecision> {
    const parsed = coordinateMultiModalTaskSchema.safeParse({
      taskDescription,
      visualContext,
      codeContext,
    });
    if (!parsed.success) {
      throw new OrchestrationError('INVALID_INPUT', parsed.error.message);
    }
    const { taskDescription: td, visualContext: vc, codeContext: cc } = parsed.data;
    let prompt = `Coordinate this multi-modal task:

TASK: ${td}`;

    if (vc) {
      prompt += `\nVISUAL CONTEXT: ${vc}`;
    }

    if (cc) {
      prompt += `\nCODE CONTEXT: ${cc}`;
    }

    prompt += `\nDetermine the best coordination approach considering all modalities.
Provide decision, reasoning, confidence (0-1), and next steps.`;

    try {
      // Use vision-language model for multi-modal understanding
      const response = await this.modelProvider.generate('multiModal', {
        task: 'multimodal_coordination',
        prompt,
        maxTokens: 300,
        temperature: 0.4,
      });

      return this.parseCoordinationDecision(response.content, response.provider);
    } catch (error) {
      console.warn('Multi-modal coordination failed:', error);
      return {
        action: 'proceed',
        reasoning: 'Fallback coordination - proceeding with text-only analysis',
        confidence: 0.3,
        nextSteps: ['Analyze task requirements', 'Assign to appropriate agent'],
        provider: 'ollama',
      };
    }
  }

  /**
   * Code-aware orchestration using specialized coding models
   */
  async orchestrateCodeTask(
    codeTask: string,
    codebase?: string,
    testRequirements?: string,
  ): Promise<{
    plan: TaskDecomposition;
    codeStrategy: string;
    testStrategy: string;
    riskAssessment: string;
  }> {
    const parsed = orchestrateCodeTaskSchema.safeParse({
      codeTask,
      codebase,
      testRequirements,
    });
    if (!parsed.success) {
      throw new OrchestrationError('INVALID_INPUT', parsed.error.message);
    }
    const { codeTask: ct, codebase: cb, testRequirements: tr } = parsed.data;
    const prompt = `Plan this code-related task:

TASK: ${ct}

${cb ? `EXISTING CODEBASE:\n${cb.slice(0, 2000)}...` : ''}

${tr ? `TEST REQUIREMENTS:\n${tr}` : ''}

Provide:
1. Development plan with subtasks
2. Coding strategy and best practices
3. Testing approach
4. Risk assessment and mitigation

Focus on maintainable, testable code.`;

    try {
      // Use specialized coding model
      const response = await this.modelProvider.generate('codeIntelligence', {
        task: 'code_orchestration',
        prompt,
        maxTokens: 1000,
        temperature: 0.2,
      });

      return this.parseCodeOrchestrationResponse(response.content);
    } catch (error) {
      console.warn('Code orchestration failed:', error);
<<<<<<< HEAD
      throw new OrchestrationError(
        'CODE_ORCHESTRATION_FAILED',
        `Failed to orchestrate code task: ${(error as Error).message}`,
      );
=======
      return this.fallbackCodeOrchestration(ct);
>>>>>>> 648eace3
    }
  }

  /**
   * Real-time workflow coordination using fast reasoning
   */
  async coordinateWorkflow(
    workflowId: string,
    currentState: any,
    incomingEvents: any[],
  ): Promise<CoordinationDecision> {
    const parsed = coordinateWorkflowSchema.safeParse({
      workflowId,
      currentState,
      incomingEvents,
    });
    if (!parsed.success) {
      throw new OrchestrationError('INVALID_INPUT', parsed.error.message);
    }
    const { workflowId: wfId, currentState: cs, incomingEvents: events } = parsed.data;
    const prompt = `Coordinate this real-time workflow:

WORKFLOW ID: ${wfId}
CURRENT STATE: ${JSON.stringify(cs, null, 2)}

INCOMING EVENTS:
${events.map((e, i) => `${i + 1}. ${JSON.stringify(e)}`).join('\n')}

Decide immediate action: proceed, wait, escalate, or abort.
Consider event priority, resource availability, and dependencies.

Provide quick decision with reasoning.`;

    try {
      // Use fast reasoning model
      const response = await this.modelProvider.generate('fastReasoning', {
        task: 'workflow_coordination',
        prompt,
        maxTokens: 150,
        temperature: 0.5,
      });

      return this.parseCoordinationDecision(response.content, response.provider);
    } catch (error) {
      console.warn('Workflow coordination failed:', error);
      return {
        action: 'wait',
        reasoning: 'Fallback coordination - waiting for additional signals',
        confidence: 0.2,
        nextSteps: ['Monitor workflow state', 'Gather more context'],
        provider: 'ollama',
      };
    }
  }

  /**
   * Safety validation using parallel reasoning
   */
<<<<<<< HEAD
  async validateSafety(taskDescription: string, context?: string) {
    const prompt = `Assess the safety of this task and its context:

TASK: ${taskDescription}

${context ? `CONTEXT:\n${context}` : ''}

Check for potential safety issues, constraints, and policy violations.`;

    try {
=======
  async selectOptimalAgent(
    taskDescription: string,
    availableAgents: Array<{ id: string; capabilities: string[]; currentLoad: number }>,
    urgency: 'low' | 'medium' | 'high' | 'critical' = 'medium',
  ): Promise<{ agentId: string; reasoning: string; confidence: number }> {
    const parsed = selectOptimalAgentSchema.safeParse({
      taskDescription,
      availableAgents,
      urgency,
    });
    if (!parsed.success) {
      throw new OrchestrationError('INVALID_INPUT', parsed.error.message);
    }
    const { taskDescription: td, availableAgents: agents, urgency: urg } = parsed.data;
    const agentInfo = agents
      .map((a) => `${a.id}: capabilities=[${a.capabilities.join(', ')}], load=${a.currentLoad}%`)
      .join('\n');

    const prompt = `Select the best agent for this task:

  TASK: ${td}
  URGENCY: ${urg}

  AVAILABLE AGENTS:
  ${agentInfo}

  Consider:
  - Agent capabilities vs task requirements
  - Current workload distribution
  - Task urgency
  - Specialization match

  Select agent ID and explain reasoning.`;

    try {
      const response = await this.modelProvider.generate('quickReasoning', {
        task: 'agent_selection',
        prompt,
        maxTokens: 150,
      });

      return this.parseAgentSelection(response.content, agents);
    } catch (error) {
      console.warn('Agent selection failed:', error);
      // Fallback: least loaded agent
      const leastLoaded = agents.reduce(
        (min, agent) => (agent.currentLoad < min.currentLoad ? agent : min),
        agents[0],
      );

      return {
        agentId: leastLoaded.id,
        reasoning: 'Fallback selection - chose least loaded agent',
        confidence: 0.3,
      };
    }
  }

  /**
   * Safety and compliance checking using LlamaGuard
   */
  async validateTaskSafety(
    taskDescription: string,
    context?: string,
  ): Promise<{ safe: boolean; issues: string[]; recommendations: string[] }> {
    const parsed = validateTaskSafetySchema.safeParse({
      taskDescription,
      context,
    });
    if (!parsed.success) {
      throw new OrchestrationError('INVALID_INPUT', parsed.error.message);
    }
    const { taskDescription: td, context: ctx } = parsed.data;
    // This would integrate with your LlamaGuard model for safety validation
    const prompt = `Evaluate the safety and compliance of this task:

TASK: ${td}
${ctx ? `CONTEXT: ${ctx}` : ''}

Check for:
- Security risks
- Privacy concerns
- Regulatory compliance
- Ethical considerations
- Resource safety

Provide safety assessment with specific issues and recommendations.`;

    try {
      // Use safety model or general reasoning as fallback
>>>>>>> 648eace3
      const response = await this.modelProvider.generate('generalChat', {
        task: 'safety_validation',
        prompt,
        maxTokens: 300,
      });

      return this.parseSafetyAssessment(response.content);
    } catch (error) {
      console.warn('Safety validation failed:', error);
      return {
        safe: false,
        issues: ['Unable to perform safety validation'],
        recommendations: ['Manual review required'],
      };
    }
  }

  /**
   * Parser methods for model responses
   */
  private parseTaskDecomposition(content: string): TaskDecomposition {
    try {
      // Try to extract JSON from response
      const jsonRegex = /\{[\s\S]*\}/;
      const jsonMatch = jsonRegex.exec(content);
      if (jsonMatch) {
        return JSON.parse(jsonMatch[0]);
      }
      throw new Error('No JSON found in response');
    } catch (error) {
      throw new OrchestrationError(
        'TASK_DECOMPOSITION_PARSE_ERROR',
        `Failed to parse task decomposition: ${(error as Error).message}`,
      );
    }
  }

  private parseCoordinationDecision(
    content: string,
    provider: 'mlx' | 'ollama',
  ): CoordinationDecision {
    const lines = content.split('\n');
    let action: CoordinationDecision['action'] = 'proceed';
    let confidence = 0.5;
    const nextSteps: string[] = [];

    for (const line of lines) {
      if (line.toLowerCase().includes('abort')) action = 'abort';
      else if (line.toLowerCase().includes('wait')) action = 'wait';
      else if (line.toLowerCase().includes('escalate')) action = 'escalate';

      if (line.includes('confidence:') || line.includes('confidence =')) {
        const confRegex = /(\d+\.?\d*)/;
        const confMatch = confRegex.exec(line);
        if (confMatch) confidence = Math.max(0, Math.min(1, parseFloat(confMatch[1])));
      }

      if (line.toLowerCase().includes('next:') || line.toLowerCase().includes('steps:')) {
        nextSteps.push(line.replace(/^.*?steps?:?\s*/i, ''));
      }
    }

    return { action, reasoning: content, confidence, nextSteps, provider };
  }

  private parseCodeOrchestrationResponse(content: string) {
    try {
      const jsonRegex = /\{[\s\S]*\}/;
      const jsonMatch = jsonRegex.exec(content);
      if (jsonMatch) {
        return JSON.parse(jsonMatch[0]);
      }
      throw new Error('No JSON found in response');
    } catch (error) {
      throw new OrchestrationError(
        'CODE_ORCHESTRATION_PARSE_ERROR',
        `Failed to parse code orchestration response: ${(error as Error).message}`,
      );
    }
  }

  private parseAgentSelection(content: string, agents: any[]) {
    // Simple parsing - in production, use more robust methods
    const agentMention = agents.find((a) => content.includes(a.id));

    return {
      agentId: agentMention?.id || agents[0]?.id || 'default',
      reasoning: content,
      confidence: 0.7,
    };
  }

  private parseSafetyAssessment(content: string) {
    const safe =
      !content.toLowerCase().includes('unsafe') &&
      !content.toLowerCase().includes('risk') &&
      !content.toLowerCase().includes('danger');

    return {
      safe,
      issues: safe ? [] : ['Potential safety concerns identified'],
      recommendations: safe ? ['Task appears safe to proceed'] : ['Review task for safety issues'],
    };
  }
}<|MERGE_RESOLUTION|>--- conflicted
+++ resolved
@@ -4,18 +4,8 @@
  */
 
 import { MLXFirstModelProvider } from '../providers/mlx-first-provider.js';
-<<<<<<< HEAD
-=======
-import {
-  decomposeTaskSchema,
-  coordinateMultiModalTaskSchema,
-  orchestrateCodeTaskSchema,
-  coordinateWorkflowSchema,
-  selectOptimalAgentSchema,
-  validateTaskSafetySchema,
-} from '../schemas/orchestrator.zod.js';
->>>>>>> 648eace3
-import { OrchestrationError } from '../errors.js';
+
+trationError } from '../errors.js';
 
 export interface TaskDecomposition {
   subtasks: Array<{
@@ -94,14 +84,12 @@
       return this.parseTaskDecomposition(response.content);
     } catch (error) {
       console.warn('MLX task decomposition failed:', error);
-<<<<<<< HEAD
+
       throw new OrchestrationError(
         'TASK_DECOMPOSITION_FAILED',
         `Failed to decompose task: ${(error as Error).message}`,
       );
-=======
-      return this.fallbackTaskDecomposition(td, aa);
->>>>>>> 648eace3
+
     }
   }
 
@@ -209,14 +197,12 @@
       return this.parseCodeOrchestrationResponse(response.content);
     } catch (error) {
       console.warn('Code orchestration failed:', error);
-<<<<<<< HEAD
+
       throw new OrchestrationError(
         'CODE_ORCHESTRATION_FAILED',
         `Failed to orchestrate code task: ${(error as Error).message}`,
       );
-=======
-      return this.fallbackCodeOrchestration(ct);
->>>>>>> 648eace3
+
     }
   }
 
@@ -275,7 +261,7 @@
   /**
    * Safety validation using parallel reasoning
    */
-<<<<<<< HEAD
+
   async validateSafety(taskDescription: string, context?: string) {
     const prompt = `Assess the safety of this task and its context:
 
@@ -286,98 +272,7 @@
 Check for potential safety issues, constraints, and policy violations.`;
 
     try {
-=======
-  async selectOptimalAgent(
-    taskDescription: string,
-    availableAgents: Array<{ id: string; capabilities: string[]; currentLoad: number }>,
-    urgency: 'low' | 'medium' | 'high' | 'critical' = 'medium',
-  ): Promise<{ agentId: string; reasoning: string; confidence: number }> {
-    const parsed = selectOptimalAgentSchema.safeParse({
-      taskDescription,
-      availableAgents,
-      urgency,
-    });
-    if (!parsed.success) {
-      throw new OrchestrationError('INVALID_INPUT', parsed.error.message);
-    }
-    const { taskDescription: td, availableAgents: agents, urgency: urg } = parsed.data;
-    const agentInfo = agents
-      .map((a) => `${a.id}: capabilities=[${a.capabilities.join(', ')}], load=${a.currentLoad}%`)
-      .join('\n');
-
-    const prompt = `Select the best agent for this task:
-
-  TASK: ${td}
-  URGENCY: ${urg}
-
-  AVAILABLE AGENTS:
-  ${agentInfo}
-
-  Consider:
-  - Agent capabilities vs task requirements
-  - Current workload distribution
-  - Task urgency
-  - Specialization match
-
-  Select agent ID and explain reasoning.`;
-
-    try {
-      const response = await this.modelProvider.generate('quickReasoning', {
-        task: 'agent_selection',
-        prompt,
-        maxTokens: 150,
-      });
-
-      return this.parseAgentSelection(response.content, agents);
-    } catch (error) {
-      console.warn('Agent selection failed:', error);
-      // Fallback: least loaded agent
-      const leastLoaded = agents.reduce(
-        (min, agent) => (agent.currentLoad < min.currentLoad ? agent : min),
-        agents[0],
-      );
-
-      return {
-        agentId: leastLoaded.id,
-        reasoning: 'Fallback selection - chose least loaded agent',
-        confidence: 0.3,
-      };
-    }
-  }
-
-  /**
-   * Safety and compliance checking using LlamaGuard
-   */
-  async validateTaskSafety(
-    taskDescription: string,
-    context?: string,
-  ): Promise<{ safe: boolean; issues: string[]; recommendations: string[] }> {
-    const parsed = validateTaskSafetySchema.safeParse({
-      taskDescription,
-      context,
-    });
-    if (!parsed.success) {
-      throw new OrchestrationError('INVALID_INPUT', parsed.error.message);
-    }
-    const { taskDescription: td, context: ctx } = parsed.data;
-    // This would integrate with your LlamaGuard model for safety validation
-    const prompt = `Evaluate the safety and compliance of this task:
-
-TASK: ${td}
-${ctx ? `CONTEXT: ${ctx}` : ''}
-
-Check for:
-- Security risks
-- Privacy concerns
-- Regulatory compliance
-- Ethical considerations
-- Resource safety
-
-Provide safety assessment with specific issues and recommendations.`;
-
-    try {
-      // Use safety model or general reasoning as fallback
->>>>>>> 648eace3
+
       const response = await this.modelProvider.generate('generalChat', {
         task: 'safety_validation',
         prompt,
