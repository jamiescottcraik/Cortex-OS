/**
 * Enhanced Qwen3 Embedding Integration for Cortex RAG
 * Supports all Qwen3-Embedding models (0.6B, 4B, 8B)
 */

<<<<<<< HEAD
=======
import { spawn } from 'child_process';
import { readFileSync } from 'fs';
import path from 'path';
import { fileURLToPath } from 'url';
>>>>>>> db275154
import { type Embedder } from '../index.js';
import { runProcess } from '../../../../src/lib/run-process.js';

const packageRoot = path.resolve(path.dirname(fileURLToPath(import.meta.url)), '..', '..');

export type Qwen3ModelSize = '0.6B' | '4B' | '8B';

export interface Qwen3EmbedOptions {
  modelSize?: Qwen3ModelSize;
  maxTokens?: number;
  batchSize?: number;
  useGPU?: boolean;
  cacheDir?: string;
}

export class Qwen3Embedder implements Embedder {
  private readonly modelSize: Qwen3ModelSize;
  private readonly cacheDir: string;
  private readonly maxTokens: number;
  private readonly batchSize: number;

  constructor(options: Qwen3EmbedOptions = {}) {
    this.modelSize = options.modelSize || '4B';
    this.cacheDir = options.cacheDir || '/Volumes/ExternalSSD/.cache/huggingface';
    this.maxTokens = options.maxTokens || 512;
    this.batchSize = options.batchSize || 32;
  }

  async embed(texts: string[]): Promise<number[][]> {
    if (texts.length === 0) return [];

    // Process in batches for memory efficiency
    const results: number[][] = [];
    for (let i = 0; i < texts.length; i += this.batchSize) {
      const batch = texts.slice(i, i + this.batchSize);
      const batchResults = await this.embedBatch(batch);
      results.push(...batchResults);
    }

    return results;
  }

  private async embedBatch(texts: string[]): Promise<number[][]> {
    return this.embedWithModel(texts, this.modelSize);
  }

  private async embedWithModel(texts: string[], modelSize: Qwen3ModelSize): Promise<number[][]> {
    const modelPath = `${this.cacheDir}/models/Qwen3-Embedding-${modelSize}`;
<<<<<<< HEAD
    const script = this.getPythonScript(modelPath, texts);
    const result = await runProcess<{ embeddings: number[][] }>('python3', ['-c', script], {
      env: { ...process.env, TRANSFORMERS_CACHE: this.cacheDir },
=======

    return new Promise((resolve, reject) => {
      const python = spawn('python3', ['-c', this.getPythonScript()], {
        stdio: ['pipe', 'pipe', 'pipe'],
        env: { ...process.env, TRANSFORMERS_CACHE: this.cacheDir },
      });

      let stdout = '';
      let stderr = '';

      python.stdout?.on('data', (data) => (stdout += data.toString()));
      python.stderr?.on('data', (data) => (stderr += data.toString()));

      python.on('close', (code) => {
        if (code === 0) {
          try {
            const result = JSON.parse(stdout);
            resolve(result.embeddings);
          } catch (error) {
            reject(new Error(`Failed to parse embedding result: ${error}`));
          }
        } else {
          reject(new Error(`Python embedding process failed: ${stderr}`));
        }
      });

      python.on('error', reject);

      const input = {
        model_path: modelPath,
        texts,
        max_tokens: this.maxTokens,
      };
      python.stdin?.write(JSON.stringify(input));
      python.stdin?.end();
>>>>>>> db275154
    });
    return result.embeddings;
  }

  private getPythonScript(): string {
    const scriptPath = path.join(packageRoot, 'python', 'qwen3_embed.py');
    return readFileSync(scriptPath, 'utf8');
  }

  async close(): Promise<void> {
    // No persistent process to cleanup - using spawn for each batch
  }
}

/**
 * Factory function for easy Qwen3 embedder creation
 */
export function createQwen3Embedder(options?: Qwen3EmbedOptions): Qwen3Embedder {
  return new Qwen3Embedder(options);
}

/**
 * Optimized embedder configurations for different use cases
 */
export const Qwen3Presets = {
  // Fast development/testing
  development: (): Qwen3Embedder =>
    createQwen3Embedder({
      modelSize: '0.6B',
      batchSize: 64,
    }),

  // Balanced production
  production: (): Qwen3Embedder =>
    createQwen3Embedder({
      modelSize: '4B',
      batchSize: 32,
    }),

  // High-quality research
  research: (): Qwen3Embedder =>
    createQwen3Embedder({
      modelSize: '8B',
      batchSize: 16,
    }),
} as const;<|MERGE_RESOLUTION|>--- conflicted
+++ resolved
@@ -3,13 +3,6 @@
  * Supports all Qwen3-Embedding models (0.6B, 4B, 8B)
  */
 
-<<<<<<< HEAD
-=======
-import { spawn } from 'child_process';
-import { readFileSync } from 'fs';
-import path from 'path';
-import { fileURLToPath } from 'url';
->>>>>>> db275154
 import { type Embedder } from '../index.js';
 import { runProcess } from '../../../../src/lib/run-process.js';
 
@@ -58,47 +51,11 @@
 
   private async embedWithModel(texts: string[], modelSize: Qwen3ModelSize): Promise<number[][]> {
     const modelPath = `${this.cacheDir}/models/Qwen3-Embedding-${modelSize}`;
-<<<<<<< HEAD
+
     const script = this.getPythonScript(modelPath, texts);
     const result = await runProcess<{ embeddings: number[][] }>('python3', ['-c', script], {
       env: { ...process.env, TRANSFORMERS_CACHE: this.cacheDir },
-=======
 
-    return new Promise((resolve, reject) => {
-      const python = spawn('python3', ['-c', this.getPythonScript()], {
-        stdio: ['pipe', 'pipe', 'pipe'],
-        env: { ...process.env, TRANSFORMERS_CACHE: this.cacheDir },
-      });
-
-      let stdout = '';
-      let stderr = '';
-
-      python.stdout?.on('data', (data) => (stdout += data.toString()));
-      python.stderr?.on('data', (data) => (stderr += data.toString()));
-
-      python.on('close', (code) => {
-        if (code === 0) {
-          try {
-            const result = JSON.parse(stdout);
-            resolve(result.embeddings);
-          } catch (error) {
-            reject(new Error(`Failed to parse embedding result: ${error}`));
-          }
-        } else {
-          reject(new Error(`Python embedding process failed: ${stderr}`));
-        }
-      });
-
-      python.on('error', reject);
-
-      const input = {
-        model_path: modelPath,
-        texts,
-        max_tokens: this.maxTokens,
-      };
-      python.stdin?.write(JSON.stringify(input));
-      python.stdin?.end();
->>>>>>> db275154
     });
     return result.embeddings;
   }
