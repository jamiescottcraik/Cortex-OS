--- conflicted
+++ resolved
@@ -5,17 +5,14 @@
  * that expose the core RAG pipeline over the Model Context Protocol (MCP).
  */
 
-<<<<<<< HEAD
+
 import { Buffer } from 'node:buffer';
 import { randomUUID } from 'node:crypto';
 
 import { createLogger } from '@cortex-os/observability';
 import { z, ZodError, type ZodIssue } from 'zod';
 
-=======
-import { z } from 'zod';
-import { byChars } from '../chunk/index.js';
->>>>>>> b42f6b94
+
 import { handleRAG } from '../index.js';
 import { CitationBundler } from '../lib/citation-bundler.js';
 import type { RAGQuerySchema } from '../lib/contracts-shim.js';
@@ -26,7 +23,7 @@
 type MCPContent = { type: 'text'; text: string };
 type MCPResponse = { content: MCPContent[] };
 
-<<<<<<< HEAD
+
 interface RAGToolResponse {
         content: Array<{ type: 'text'; text: string }>;
         metadata: {
@@ -387,201 +384,7 @@
                 `Unsupported metadata value type: ${typeof value}`,
                 [`Unsupported metadata value type: ${typeof value}`],
         );
-=======
-interface RAGTool {
-	name: string;
-	description: string;
-	inputSchema: z.ZodTypeAny;
-	handler: (params: unknown) => Promise<MCPResponse>;
-}
-
-class SimpleEmbedder implements Embedder {
-	private readonly dimensions: number;
-
-	constructor(dimensions = 32) {
-		this.dimensions = dimensions;
-	}
-
-	async embed(queries: string[]): Promise<number[][]> {
-		return queries.map((query) => this.encode(query));
-	}
-
-	private encode(text: string): number[] {
-		const vector = new Array(this.dimensions).fill(0);
-		const normalized = text.toLowerCase();
-		for (const char of normalized) {
-			const code = char.charCodeAt(0);
-			if (!Number.isFinite(code)) continue;
-			const bucket = code % this.dimensions;
-			vector[bucket] += 1;
-		}
-		const magnitude = Math.sqrt(
-			vector.reduce((sum, value) => sum + value * value, 0),
-		);
-		if (magnitude === 0) return vector;
-		return vector.map((value) => value / magnitude);
-	}
-}
-
-function cosineSimilarity(a: number[], b: number[]): number {
-	if (
-		!Array.isArray(a) ||
-		!Array.isArray(b) ||
-		a.length === 0 ||
-		b.length === 0
-	) {
-		return 0;
-	}
-	const length = Math.min(a.length, b.length);
-	let dot = 0;
-	let normA = 0;
-	let normB = 0;
-	for (let i = 0; i < length; i++) {
-		const ai = a[i];
-		const bi = b[i];
-		dot += ai * bi;
-		normA += ai * ai;
-		normB += bi * bi;
-	}
-	if (normA === 0 || normB === 0) return 0;
-	return dot / (Math.sqrt(normA) * Math.sqrt(normB));
-}
-
-function cloneMetadata(metadata?: Record<string, unknown>) {
-	if (!metadata) return undefined;
-	return JSON.parse(JSON.stringify(metadata)) as Record<string, unknown>;
-}
-
-class ManagedMemoryStore implements Store {
-	private items: Array<Chunk & { embedding?: number[] }> = [];
-
-	async upsert(chunks: Chunk[]): Promise<void> {
-		const now = Date.now();
-		for (const chunk of chunks) {
-			const normalized: Chunk & { embedding?: number[] } = {
-				...chunk,
-				updatedAt: chunk.updatedAt ?? now,
-				metadata: cloneMetadata(chunk.metadata),
-				embedding: chunk.embedding ? [...chunk.embedding] : undefined,
-			};
-			const index = this.items.findIndex((item) => item.id === normalized.id);
-			if (index >= 0) {
-				this.items[index] = normalized;
-			} else {
-				this.items.push(normalized);
-			}
-		}
-	}
-
-	async query(
-		embedding: number[],
-		k = 5,
-	): Promise<Array<Chunk & { score?: number }>> {
-		const limit = Math.max(1, k);
-		const scored = this.items
-			.filter((item) => Array.isArray(item.embedding))
-			.map((item) => ({
-				...item,
-				metadata: cloneMetadata(item.metadata),
-				score: cosineSimilarity(embedding, item.embedding as number[]),
-			}))
-			.sort((a, b) => (b.score ?? 0) - (a.score ?? 0))
-			.slice(0, limit)
-			.map((item) => ({
-				...item,
-				embedding: item.embedding ? [...item.embedding] : undefined,
-			}));
-		return scored;
-	}
-
-	clear(): void {
-		this.items = [];
-	}
-
-	stats() {
-		const documents = new Set<string>();
-		let characters = 0;
-		let lastUpdated = 0;
-		for (const item of this.items) {
-			const docId = item.source ?? item.id.split('#')[0];
-			documents.add(docId);
-			characters += item.text.length;
-			lastUpdated = Math.max(lastUpdated, item.updatedAt ?? 0);
-		}
-		return {
-			documents: documents.size,
-			chunks: this.items.length,
-			characters,
-			lastUpdated: lastUpdated ? new Date(lastUpdated).toISOString() : null,
-		};
-	}
-}
-
-interface RagEnvironment {
-	embedder: SimpleEmbedder;
-	store: ManagedMemoryStore;
-	pipeline: RAGPipeline;
-}
-
-function createEnvironment(): RagEnvironment {
-	const embedder = new SimpleEmbedder();
-	const store = new ManagedMemoryStore();
-	const pipeline = new RAGPipeline({
-		embedder,
-		store,
-		chunkSize: 400,
-		chunkOverlap: 40,
-	});
-	return { embedder, store, pipeline };
-}
-
-let currentEnv = createEnvironment();
-
-function getEnv(): RagEnvironment {
-	return currentEnv;
-}
-
-export function __resetRagPipelineForTesting(): void {
-	currentEnv = createEnvironment();
-}
-
-function createToolResponse(
-	tool: string,
-	payload: Record<string, unknown>,
-): MCPResponse {
-	return {
-		content: [
-			{
-				type: 'text',
-				text: JSON.stringify({
-					tool,
-					timestamp: new Date().toISOString(),
-					...payload,
-				}),
-			},
-		],
-	};
-}
-
-function mapResults(results: Array<Chunk & { score?: number }>): Array<{
-	documentId: string;
-	chunkId: string;
-	text: string;
-	score: number;
-	metadata?: Record<string, unknown> | null;
-	updatedAt?: string | null;
-}> {
-	return results.map((result) => ({
-		documentId: result.source ?? result.id.split('#')[0],
-		chunkId: result.id,
-		text: result.text,
-		score: result.score ?? 0,
-		metadata: result.metadata ?? null,
-		updatedAt: result.updatedAt
-			? new Date(result.updatedAt).toISOString()
-			: null,
-	}));
->>>>>>> b42f6b94
+
 }
 
 export const ragQueryToolSchema = z.object({
@@ -613,7 +416,7 @@
                 .describe('Timeout in milliseconds'),
 });
 
-<<<<<<< HEAD
+
 export const ragIngestToolSchema = z.object({
         content: z
                 .string()
@@ -634,92 +437,7 @@
                 .boolean()
                 .default(false)
                 .describe('Include detailed statistics'),
-=======
-const baseIngestSchema = z.object({
-	documentId: z
-		.string()
-		.min(1)
-		.max(256)
-		.describe('Unique identifier for the document being ingested'),
-	text: z
-		.string()
-		.min(1)
-		.describe('Raw document text to store and chunk for retrieval'),
-	metadata: z
-		.record(z.unknown())
-		.optional()
-		.describe('Optional metadata attached to each chunk'),
-	chunkSize: z
-		.number()
-		.int()
-		.positive()
-		.max(4000)
-		.default(400)
-		.describe('Maximum characters per chunk'),
-	chunkOverlap: z
-		.number()
-		.int()
-		.min(0)
-		.max(1000)
-		.default(40)
-		.describe('Overlap between consecutive chunks'),
-});
-
-export const ragDocumentIngestToolSchema = baseIngestSchema;
-
-export const ragSearchToolSchema = z.object({
-	query: z
-		.string()
-		.min(1)
-		.describe('Search query to run against the knowledge base'),
-	topK: z
-		.number()
-		.int()
-		.positive()
-		.max(50)
-		.default(5)
-		.describe('Maximum number of chunks to return'),
-});
-
-export const ragRetrieveToolSchema = z.object({
-	query: z
-		.string()
-		.min(1)
-		.describe('Question to retrieve supporting context for'),
-	topK: z
-		.number()
-		.int()
-		.positive()
-		.max(50)
-		.default(5)
-		.describe('Maximum number of citations to include'),
-});
-
-const rerankDocumentSchema = z.object({
-	id: z.string().min(1),
-	content: z.string().min(1),
-	metadata: z.record(z.unknown()).optional(),
-	embedding: z.array(z.number()).optional(),
-});
-
-export const ragRerankToolSchema = z.object({
-	query: z.string().min(1),
-	documents: z.array(rerankDocumentSchema).min(1),
-	topK: z.number().int().positive().max(50).default(5),
-});
-
-export const ragCitationToolSchema = z.object({
-	query: z.string().min(1),
-	topK: z.number().int().positive().max(50).default(5),
-	claims: z.array(z.string().min(1)).optional(),
-});
-
-export const ragStatusToolSchema = z.object({
-	includeStats: z
-		.boolean()
-		.default(false)
-		.describe('Include detailed ingestion statistics'),
->>>>>>> b42f6b94
+
 });
 
 export const ragQueryTool: RAGTool = {
@@ -769,7 +487,7 @@
         },
 };
 
-<<<<<<< HEAD
+
 export const ragIngestTool: RAGTool = {
         name: 'rag_ingest',
         description: 'Ingest content into the RAG knowledge base',
@@ -858,207 +576,13 @@
                         return respondWithError('rag_status', correlationId, error);
                 }
         },
-=======
-const ragDocumentIngestToolImpl: RAGTool = {
-	name: 'rag_ingest_document',
-	description: 'Chunk and ingest a document into the in-memory RAG store',
-	inputSchema: baseIngestSchema,
-	handler: async (params: unknown) => {
-		const { documentId, text, metadata, chunkSize, chunkOverlap } =
-			baseIngestSchema.parse(params);
-		const env = getEnv();
-		const now = Date.now();
-		const parts = byChars(text, chunkSize, chunkOverlap);
-		const chunks: Chunk[] = parts.map((part, index) => ({
-			id: `${documentId}#${index}`,
-			text: part,
-			source: documentId,
-			updatedAt: now,
-			metadata: cloneMetadata(metadata),
-		}));
-		await env.pipeline.ingest(chunks);
-		const stats = env.store.stats();
-		return createToolResponse('rag_ingest_document', {
-			status: 'ingested',
-			documentId,
-			chunks: chunks.length,
-			metadata: metadata ?? null,
-			store: stats,
-		});
-	},
+
 };
 
-export const ragDocumentIngestTool = ragDocumentIngestToolImpl;
-
-export const ragSearchTool: RAGTool = {
-	name: 'rag_search',
-	description: 'Search indexed chunks and return scored matches',
-	inputSchema: ragSearchToolSchema,
-	handler: async (params: unknown) => {
-		const { query, topK } = ragSearchToolSchema.parse(params);
-		const env = getEnv();
-		const [embedding] = await env.embedder.embed([query]);
-		const results = await env.store.query(embedding, topK);
-		return createToolResponse('rag_search', {
-			query,
-			topK,
-			results: mapResults(results),
-			totalResults: results.length,
-		});
-	},
-};
-
-export const ragRetrieveTool: RAGTool = {
-	name: 'rag_retrieve',
-	description: 'Retrieve contextual passages with bundled citations',
-	inputSchema: ragRetrieveToolSchema,
-	handler: async (params: unknown) => {
-		const { query, topK } = ragRetrieveToolSchema.parse(params);
-		const env = getEnv();
-		const [embedding] = await env.embedder.embed([query]);
-		const results = await env.store.query(embedding, topK);
-		const bundler = new CitationBundler();
-		const bundle = bundler.bundle(results);
-		const mapped = mapResults(results);
-		const citations = bundle.citations.map((citation) => {
-			const match = mapped.find((item) => item.chunkId === citation.id);
-			return {
-				documentId: citation.source ?? citation.id.split('#')[0],
-				chunkId: citation.id,
-				text: citation.text,
-				score: citation.score ?? 0,
-				metadata: match?.metadata ?? null,
-				updatedAt: match?.updatedAt ?? null,
-			};
-		});
-		return createToolResponse('rag_retrieve', {
-			query,
-			topK,
-			context: bundle.text,
-			citations,
-			noEvidence: bundle.noEvidence ?? false,
-		});
-	},
-};
-
-export const ragRerankTool: RAGTool = {
-	name: 'rag_rerank',
-	description:
-		'Rerank provided documents against a query using cosine similarity',
-	inputSchema: ragRerankToolSchema,
-	handler: async (params: unknown) => {
-		const { query, documents, topK } = ragRerankToolSchema.parse(params);
-		const env = getEnv();
-		const limit = Math.min(topK, documents.length);
-		const [queryEmbedding] = await env.embedder.embed([query]);
-		const prepared: Document[] = documents.map((doc) => ({
-			id: doc.id,
-			content: doc.content,
-			metadata: cloneMetadata(doc.metadata),
-			embedding: doc.embedding ? [...doc.embedding] : undefined,
-		}));
-		const reranked = await retrieveDocs(
-			env.embedder as unknown as Embedder,
-			queryEmbedding,
-			prepared,
-			limit,
-		);
-		const mapped = reranked.map((doc) => ({
-			id: doc.id,
-			content: doc.content,
-			metadata: doc.metadata ?? null,
-			similarity: doc.similarity ?? 0,
-		}));
-		return createToolResponse('rag_rerank', {
-			query,
-			topK: limit,
-			documents: mapped,
-		});
-	},
-};
-
-export const ragCitationTool: RAGTool = {
-	name: 'rag_citations',
-	description: 'Generate citation bundles and optional per-claim evidence',
-	inputSchema: ragCitationToolSchema,
-	handler: async (params: unknown) => {
-		const { query, topK, claims } = ragCitationToolSchema.parse(params);
-		const env = getEnv();
-		const [embedding] = await env.embedder.embed([query]);
-		const results = await env.store.query(embedding, topK);
-		const bundler = new CitationBundler();
-		const bundle =
-			claims && claims.length > 0
-				? bundler.bundleWithClaims(results, claims)
-				: bundler.bundle(results);
-		const mapped = mapResults(results);
-		const citations = bundle.citations.map((citation) => {
-			const match = mapped.find((item) => item.chunkId === citation.id);
-			return {
-				documentId: citation.source ?? citation.id.split('#')[0],
-				chunkId: citation.id,
-				text: citation.text,
-				score: citation.score ?? 0,
-				metadata: match?.metadata ?? null,
-				updatedAt: match?.updatedAt ?? null,
-			};
-		});
-		const claimCitations = (bundle.claimCitations ?? []).map((claim) => ({
-			claim: claim.claim,
-			noEvidence: claim.noEvidence ?? false,
-			citations: claim.citations.map((citation) => {
-				const match = mapped.find((item) => item.chunkId === citation.id);
-				return {
-					documentId: citation.source ?? citation.id.split('#')[0],
-					chunkId: citation.id,
-					text: citation.text,
-					score: citation.score ?? 0,
-					metadata: match?.metadata ?? null,
-					updatedAt: match?.updatedAt ?? null,
-				};
-			}),
-		}));
-		return createToolResponse('rag_citations', {
-			query,
-			topK,
-			citations,
-			claimCitations,
-			noEvidence: bundle.noEvidence ?? false,
-		});
-	},
-};
-
-export const ragStatusTool: RAGTool = {
-	name: 'rag_status',
-	description: 'Get status and statistics of the RAG system',
-	inputSchema: ragStatusToolSchema,
-	handler: async (params: unknown) => {
-		const { includeStats } = ragStatusToolSchema.parse(params);
-		const env = getEnv();
-		const base = {
-			status: 'active',
-		} as Record<string, unknown>;
-		if (includeStats) {
-			base.stats = env.store.stats();
-		}
-		return createToolResponse('rag_status', base);
-	},
->>>>>>> b42f6b94
-};
-
 export const ragMcpTools: RAGTool[] = [
-<<<<<<< HEAD
+
         ragQueryTool,
         ragIngestTool,
         ragStatusTool,
+
 ];
-=======
-	ragQueryTool,
-	ragDocumentIngestTool,
-	ragSearchTool,
-	ragRetrieveTool,
-	ragRerankTool,
-	ragCitationTool,
-	ragStatusTool,
-];
->>>>>>> b42f6b94
