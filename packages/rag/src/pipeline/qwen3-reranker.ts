--- conflicted
+++ resolved
@@ -1,10 +1,6 @@
-<<<<<<< HEAD
+
 import { runProcess } from '../../../../src/lib/run-process.js';
-=======
-import { spawn } from 'child_process';
-import os from 'os';
-import path from 'path';
->>>>>>> db275154
+
 
 /**
  * Document with relevance score for reranking
