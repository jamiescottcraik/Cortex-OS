import { type ProcessingConfig, ProcessingStrategy, type StrategyDecision } from '../policy/mime';

export interface ProcessingFile {
  path: string;
  content: Buffer;
  mimeType: string;
  size: number;
}

export interface DocumentChunk {
  id: string;
  content: string;
  metadata: Record<string, unknown>;
}

export interface DispatchResult {
  success: boolean;
  chunks?: DocumentChunk[];
  error?: string;
  strategy: ProcessingStrategy;
  processingTimeMs: number;
  metadata: {
    chunker?: string;
    totalChunks?: number;
    processingDetails?: unknown;
    errorDetails?: string;
    attemptedChunker?: string;
    rejectionReason?: string;
  };
}

export interface DispatcherConfig {
  timeout?: number;
  maxChunkSize?: number;
  enableParallel?: boolean;
}

export interface Chunker {
  chunk(file: ProcessingFile, config: ProcessingConfig): Promise<DocumentChunk[]>;
}

class TextChunker implements Chunker {
  chunk(file: ProcessingFile, config: ProcessingConfig): Promise<DocumentChunk[]> {
    const content = file.content.toString('utf-8');

    switch (config.chunker) {
      case 'markdown':
        return Promise.resolve(this.chunkMarkdown(content, file));
      case 'code':
        return Promise.resolve(this.chunkCode(content, file));
      case 'structured':
        return Promise.resolve(this.chunkStructured(content, file));
      default:
        return Promise.resolve(this.chunkPlainText(content, file));
    }
  }

  private chunkPlainText(content: string, file: ProcessingFile): DocumentChunk[] {
    const chunkSize = 1024;
    const chunks: DocumentChunk[] = [];

    for (let i = 0; i < content.length; i += chunkSize) {
      const chunk = content.slice(i, i + chunkSize);
      chunks.push({
        id: `${file.path}-text-${chunks.length + 1}`,
        content: chunk,
        metadata: { type: 'text', position: i, length: chunk.length },
      });
    }
    return chunks;
  }

  private chunkMarkdown(content: string, file: ProcessingFile): DocumentChunk[] {
    const sections = content.split(/^#{1,6}\s/m);
    const chunks: DocumentChunk[] = [];

    sections.forEach((section, index) => {
      if (section.trim()) {
        chunks.push({
          id: `${file.path}-md-${index + 1}`,
          content: section.trim(),
          metadata: { type: 'markdown_section', section: index },
        });
      }
    });
    return chunks;
  }

  private chunkCode(content: string, file: ProcessingFile): DocumentChunk[] {
    const lines = content.split('\n');
    const chunks: DocumentChunk[] = [];
    let currentChunk = '';
    let chunkStart = 0;

    lines.forEach((line, index) => {
      currentChunk += line + '\n';

      const fnOrClassRegex = /^(function|class|def|public|private)\s/;
      if (fnOrClassRegex.exec(line) && currentChunk.length > 100) {
        chunks.push({
          id: `${file.path}-code-${chunks.length + 1}`,
          content: currentChunk.trim(),
          metadata: { type: 'code_block', startLine: chunkStart, endLine: index },
        });
        currentChunk = line + '\n';
        chunkStart = index;
      }
    });

    if (currentChunk.trim()) {
      chunks.push({
        id: `${file.path}-code-${chunks.length + 1}`,
        content: currentChunk.trim(),
        metadata: { type: 'code_block', startLine: chunkStart, endLine: lines.length - 1 },
      });
    }
    return chunks;
  }

  private chunkStructured(content: string, file: ProcessingFile): DocumentChunk[] {
    if (file.mimeType === 'application/json') {
      try {
        const data: unknown = JSON.parse(content);
        return [
          {
            id: `${file.path}-json-1`,
            content: JSON.stringify(data, null, 2),
            metadata: { type: 'json_document', structure: 'parsed' },
          },
        ];
      } catch (err) {
        return this.chunkPlainText(content, file);
      }
    }

    if (file.mimeType === 'text/csv') {
      const lines = content.split('\n');
      const header = lines[0];
      const chunks: DocumentChunk[] = [];
      const chunkSize = 100;
      for (let i = 1; i < lines.length; i += chunkSize) {
        const chunkLines = [header, ...lines.slice(i, i + chunkSize)];
        chunks.push({
          id: `${file.path}-csv-${chunks.length + 1}`,
          content: chunkLines.join('\n'),
          metadata: {
            type: 'csv_chunk',
            rowStart: i,
            rowEnd: Math.min(i + chunkSize - 1, lines.length - 1),
          },
        });
      }
      return chunks;
    }
    return this.chunkPlainText(content, file);
  }
}

class PdfChunker implements Chunker {
  chunk(file: ProcessingFile, config: ProcessingConfig): Promise<DocumentChunk[]> {
    const simulatedPages = Math.min(5, config.maxPages || 100);
    const chunks: DocumentChunk[] = [];
    for (let page = 1; page <= simulatedPages; page++) {
      chunks.push({
        id: `${file.path}-pdf-page-${page}`,
        content: `Content from PDF page ${page}`,
        metadata: { type: 'pdf_page', page, extractionMethod: 'native' },
      });
    }
    return Promise.resolve(chunks);
  }
}

class OcrChunker implements Chunker {
  async chunk(file: ProcessingFile, config: ProcessingConfig): Promise<DocumentChunk[]> {
    const maxPages = Math.min(config.maxPages || 10, 10);
    const chunks: DocumentChunk[] = [];
    const processingDelay = Math.min(file.size / 1024, 1000);
    await new Promise((resolve) => setTimeout(resolve, processingDelay));
    for (let page = 1; page <= maxPages; page++) {
      chunks.push({
        id: `${file.path}-ocr-page-${page}`,
        content: `OCR extracted text from page ${page}`,
        metadata: { type: 'ocr_page', page, confidence: 0.9, ocrEngine: 'tesseract' },
      });
    }
    return chunks;
  }
}

class UnstructuredChunker implements Chunker {
  chunk(file: ProcessingFile, config: ProcessingConfig): Promise<DocumentChunk[]> {
    const maxPages = Math.min(config.maxPages || 50, 50);
    const chunks: DocumentChunk[] = [];
    const elementTypes = ['heading', 'paragraph', 'list', 'table'];
    const elementsPerPage = 3;
    for (let page = 1; page <= maxPages; page++) {
      for (let element = 1; element <= elementsPerPage; element++) {
        const idx = (page - 1) * elementsPerPage + (element - 1);
        const elementType = elementTypes[idx % elementTypes.length];
        chunks.push({
          id: `${file.path}-unstructured-${page}-${element}`,
          content: `${elementType.toUpperCase()} content from page ${page}, element ${element}`,
          metadata: { type: elementType, page, element, apiProvider: 'unstructured' },
        });
      }
    }
    return Promise.resolve(chunks);
  }
}

export class ProcessingDispatcher {
  private readonly textChunker = new TextChunker();
  private readonly pdfChunker = new PdfChunker();
  private readonly ocrChunker = new OcrChunker();
  private readonly unstructuredChunker = new UnstructuredChunker();

  public readonly config: Required<DispatcherConfig>;

  constructor(config: DispatcherConfig = {}) {
    this.config = {
      timeout: 30000,
      maxChunkSize: 4096,
      enableParallel: false,
      ...config,
    };
  }

  async dispatch(file: ProcessingFile, strategy: StrategyDecision): Promise<DispatchResult> {
<<<<<<< HEAD
    const startTime = performance.now();
=======
    const now = () =>
      typeof performance !== "undefined" && typeof performance.now === "function"
        ? performance.now()
        : Date.now();
    const startTime = now();
>>>>>>> 42293aaa
    try {
      if (strategy.strategy === ProcessingStrategy.REJECT) {
        return {
          success: false,
          error: `Processing rejected: ${strategy.reason}`,
          strategy: strategy.strategy,
          processingTimeMs: performance.now() - startTime,
          metadata: { rejectionReason: strategy.reason },
        };
      }
      if (!strategy.processing) {
        return {
          success: false,
          error: 'Invalid strategy: missing processing configuration',
          strategy: strategy.strategy,
          processingTimeMs: performance.now() - startTime,
          metadata: { errorDetails: 'No processing configuration provided' },
        };
      }
      const chunks = await this.processWithTimeout(file, strategy);
      return {
        success: true,
        chunks,
        strategy: strategy.strategy,
        processingTimeMs: performance.now() - startTime,
        metadata: {
          chunker: strategy.processing.chunker || 'unknown',
          totalChunks: chunks.length,
          processingDetails: strategy.processing,
        },
      };
    } catch (_error) {
      return {
        success: false,
        error: `Processing failed: ${_error instanceof Error ? _error.message : 'Unknown error'}`,
        strategy: strategy.strategy,
        processingTimeMs: performance.now() - startTime,
        metadata: {
          errorDetails: _error instanceof Error ? _error.message : 'Unknown error',
          attemptedChunker: strategy.processing?.chunker || 'unknown',
        },
      };
    }
  }

  private async processWithTimeout(
    file: ProcessingFile,
    strategy: StrategyDecision,
  ): Promise<DocumentChunk[]> {
    const processing = strategy.processing;
    if (!processing) {
      throw new Error('Missing processing configuration');
    }
    const processingPromise = this.routeToChunker(file, strategy.strategy, processing);
    let timeoutHandle: ReturnType<typeof setTimeout> | undefined = undefined;
    const timeoutPromise = new Promise<never>((_, reject) => {
      timeoutHandle = setTimeout(
        () => reject(new Error('Processing timeout')),
        this.config.timeout,
      );
    });
    return Promise.race([processingPromise, timeoutPromise]).finally(() => {
      clearTimeout(timeoutHandle);
    });
  }

  private async routeToChunker(
    file: ProcessingFile,
    strategy: ProcessingStrategy,
    config: ProcessingConfig,
  ): Promise<DocumentChunk[]> {
    switch (strategy) {
      case ProcessingStrategy.NATIVE_TEXT:
        return this.textChunker.chunk(file, config);
      case ProcessingStrategy.PDF_NATIVE:
        return this.pdfChunker.chunk(file, config);
      case ProcessingStrategy.OCR:
        return this.ocrChunker.chunk(file, config);
      case ProcessingStrategy.UNSTRUCTURED:
        return this.unstructuredChunker.chunk(file, config);
      default:
        throw new Error(`Unknown processing strategy: ${strategy}`);
    }
  }

  getConfig(): Required<DispatcherConfig> {
    return { ...this.config };
  }

  healthCheck(): Promise<Record<string, boolean>> {
    return Promise.resolve({
      textChunker: true,
      pdfChunker: true,
      ocrChunker: true,
      unstructuredChunker: true,
    });
  }
}<|MERGE_RESOLUTION|>--- conflicted
+++ resolved
@@ -227,15 +227,8 @@
   }
 
   async dispatch(file: ProcessingFile, strategy: StrategyDecision): Promise<DispatchResult> {
-<<<<<<< HEAD
+
     const startTime = performance.now();
-=======
-    const now = () =>
-      typeof performance !== "undefined" && typeof performance.now === "function"
-        ? performance.now()
-        : Date.now();
-    const startTime = now();
->>>>>>> 42293aaa
     try {
       if (strategy.strategy === ProcessingStrategy.REJECT) {
         return {
