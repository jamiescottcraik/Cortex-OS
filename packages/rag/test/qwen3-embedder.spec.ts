--- conflicted
+++ resolved
@@ -1,4 +1,4 @@
-<<<<<<< HEAD
+
 import fs from 'fs';
 import os from 'os';
 import path from 'path';
@@ -12,17 +12,14 @@
   stdin = { write: () => undefined, end: () => undefined } as any;
   kill = vi.fn();
 }
-=======
-import { describe, it, expect, vi, beforeEach } from 'vitest';
-import * as proc from '../../../src/lib/run-process.js';
->>>>>>> 1442b14a
+
 
 describe('Qwen3Embedder', () => {
   beforeEach(() => {
     vi.clearAllMocks();
   });
 
-<<<<<<< HEAD
+
     const tempDir = fs.mkdtempSync(path.join(os.tmpdir(), 'embed-'));
     const modelDir = path.join(tempDir, 'Qwen3-Embedding-0.6B');
     fs.mkdirSync(modelDir, { recursive: true });
@@ -31,13 +28,6 @@
     proc.stdout.emit('data', JSON.stringify({ embeddings: [[1, 2, 3]] }));
     proc.emit('close', 0);
     const result = await promise;
-=======
-  it('returns embeddings via runProcess', async () => {
-    vi.spyOn(proc, 'runProcess').mockResolvedValue({ embeddings: [[1, 2, 3]] } as any);
-    const { Qwen3Embedder } = await import('../src/embed/qwen3');
-    const embedder = new Qwen3Embedder({ modelSize: '0.6B' });
-    const result = await embedder.embed(['hello']);
->>>>>>> 1442b14a
     expect(result).toEqual([[1, 2, 3]]);
     expect(proc.runProcess).toHaveBeenCalledTimes(1);
   });
