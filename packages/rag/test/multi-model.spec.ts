--- conflicted
+++ resolved
@@ -27,7 +27,7 @@
     expect(spy).toHaveBeenCalledTimes(1);
   });
 
-<<<<<<< HEAD
+
   it('propagates generation options to Ollama API', async () => {
     const fetchMock = vi.fn().mockResolvedValue({
       ok: true,
@@ -64,23 +64,6 @@
     );
     // @ts-ignore - restore original fetch
     global.fetch = originalFetch;
-=======
-  it('propagates runProcess errors', async () => {
-    vi.spyOn(proc, 'runProcess').mockRejectedValue(new Error('fail'));
-    const { MultiModelGenerator } = await import('../src/generation/multi-model');
-    const gen = new MultiModelGenerator({
-      model: { model: 'test-model', backend: 'ollama' },
-    });
-    await expect(gen.generate('prompt')).rejects.toThrow('fail');
-  });
 
-  it('propagates timeout errors', async () => {
-    vi.spyOn(proc, 'runProcess').mockRejectedValue(new Error('timed out'));
-    const { MultiModelGenerator } = await import('../src/generation/multi-model');
-    const gen = new MultiModelGenerator({
-      model: { model: 'test-model', backend: 'ollama' },
-    });
-    await expect(gen.generate('prompt')).rejects.toThrow('timed out');
->>>>>>> 94239371
   });
 });