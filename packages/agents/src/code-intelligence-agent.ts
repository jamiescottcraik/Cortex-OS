--- conflicted
+++ resolved
@@ -4,7 +4,6 @@
  */
 
 import { EventEmitter } from 'events';
-<<<<<<< HEAD
 import { z } from 'zod';
 
 // Types for model integration - these would be imported from config in production
@@ -41,13 +40,6 @@
   }
   return 'qwen3-coder-14b';
 }
-=======
-import {
-  selectOptimalModel,
-  TaskCharacteristics,
-} from '../../../config/model-integration-strategy.js';
-import { z } from 'zod';
->>>>>>> 7eb5b2fc
 
 export type UrgencyLevel = 'low' | 'medium' | 'high';
 export type AnalysisType = 'review' | 'refactor' | 'optimize' | 'architecture' | 'security';
@@ -194,12 +186,8 @@
     } = {},
   ) {
     super();
-<<<<<<< HEAD
+
     this.ollamaEndpoint = config.ollamaEndpoint ?? process.env.OLLAMA_ENDPOINT ?? '';
-=======
-    this.ollamaEndpoint =
-      config.ollamaEndpoint ?? process.env.OLLAMA_ENDPOINT ?? '';
->>>>>>> 7eb5b2fc
     if (!this.ollamaEndpoint) {
       throw new Error('Ollama endpoint must be provided');
     }
@@ -230,7 +218,6 @@
     );
 
     try {
-<<<<<<< HEAD
       // Route to appropriate model
       let result: CodeAnalysisResult;
 
@@ -243,10 +230,6 @@
       }
 
       result.processingTime = Math.max(1, Date.now() - startTime);
-=======
-      const result = await this._analyzeWithModel(request, modelId);
-      result.processingTime = Date.now() - startTime;
->>>>>>> 7eb5b2fc
       result.modelUsed = modelId;
 
       this.analysisHistory.set(cacheKey, result);
@@ -262,7 +245,6 @@
     request: CodeAnalysisRequest,
     modelId: string,
   ): Promise<CodeAnalysisResult> {
-<<<<<<< HEAD
     const prompt = this.buildCodeAnalysisPrompt(request);
 
     const response = await fetch(`${this.ollamaEndpoint}/api/generate`, {
@@ -292,15 +274,7 @@
     request: CodeAnalysisRequest,
     modelId: string,
   ): Promise<CodeAnalysisResult> {
-=======
-    const modelKey = Object.keys(MODEL_CONFIG).find(key =>
-      modelId.includes(key),
-    );
-    if (!modelKey) {
-      throw new Error(`Unsupported model: ${modelId}`);
-    }
-
->>>>>>> 7eb5b2fc
+
     const prompt = this.buildCodeAnalysisPrompt(request);
     const modelOptions = MODEL_CONFIG[modelKey as keyof typeof MODEL_CONFIG];
 
@@ -321,13 +295,10 @@
       );
     }
 
-<<<<<<< HEAD
+
     const data = (await response.json()) as { response: string };
     return this.parseCodeAnalysisResponse(data.response, 'deepseek-coder');
-=======
-    const data = await response.json();
-    return this.parseCodeAnalysisResponse(data.response, modelId);
->>>>>>> 7eb5b2fc
+
   }
 
   private buildCodeAnalysisPrompt(request: CodeAnalysisRequest): string {
@@ -354,7 +325,7 @@
 Urgency: ${request.urgency}`;
   }
 
-<<<<<<< HEAD
+
   private parseCodeAnalysisResponse(response: string, modelType: string): CodeAnalysisResult {
     // Check if this is a security analysis based on model type or content
     const isSecurityAnalysis =
@@ -420,41 +391,7 @@
 
     if (lines > 100 || complexityIndicators > 15) return 'high';
     if (lines > 10 || complexityIndicators > 3) return 'medium';
-=======
-  private parseCodeAnalysisResponse(
-    response: string,
-    modelId: string,
-  ): CodeAnalysisResult {
-    let raw: unknown;
-    try {
-      raw = JSON.parse(response);
-    } catch (e) {
-      throw new Error(
-        `Model response from ${modelId} is not valid JSON: ${(e as Error).message}`,
-      );
-    }
-
-    const parsed = rawAnalysisResultSchema.parse(raw);
-    return { ...parsed, modelUsed: modelId, processingTime: 0 };
-  }
-
-  private assessComplexity(code: string): 'low' | 'medium' | 'high' {
-    const lines = code.split('\n').length;
-    const complexityIndicators = (
-      code.match(/if|for|while|switch|catch|function|class/g) || []
-    ).length;
-
-    if (
-      lines > COMPLEXITY_THRESHOLDS.HIGH.lines ||
-      complexityIndicators > COMPLEXITY_THRESHOLDS.HIGH.indicators
-    )
-      return 'high';
-    if (
-      lines > COMPLEXITY_THRESHOLDS.MEDIUM.lines ||
-      complexityIndicators > COMPLEXITY_THRESHOLDS.MEDIUM.indicators
-    )
-      return 'medium';
->>>>>>> 7eb5b2fc
+
     return 'low';
   }
 
