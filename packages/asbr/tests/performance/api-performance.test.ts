import { describe, it, expect, beforeAll, afterAll } from 'vitest';
import { performance } from 'perf_hooks';
import supertest from 'supertest';
import { createASBRServer, type ASBRServer } from '../../src/api/server.js';
import { initializeAuth } from '../../src/api/auth.js';
import { initializeXDG } from '../../src/xdg/index.js';

describe('ASBR API Performance Tests', () => {
  let server: ASBRServer;
  let request: supertest.SuperTest<supertest.Test>;
  let authToken: string;

  beforeAll(async () => {
    await initializeXDG();
    const tokenInfo = await initializeAuth();
    authToken = tokenInfo.token;

    server = createASBRServer({ port: 7440 });
    await server.start();
    request = supertest(`http://127.0.0.1:7440`);
  });

  afterAll(async () => {
    await server.stop();
  });

  it('should respond to health check within 50ms', async () => {
    const start = performance.now();

    const response = await request.get('/health').expect(200);

    const duration = performance.now() - start;

    expect(response.body).toEqual({
      status: 'ok',
      timestamp: expect.any(String),
    });
    expect(duration).toBeLessThan(50);
  });

  it('should create tasks within 100ms', async () => {
    const start = performance.now();

    const response = await request
      .post('/v1/tasks')
      .set('Authorization', `Bearer ${authToken}`)
      .send({
        input: {
          title: 'Performance Test Task',
          brief: 'Testing task creation performance',
          inputs: [],
          scopes: ['tasks:create'],
          schema: 'cortex.task.input@1',
        },
      })
      .expect(200);

    const duration = performance.now() - start;

    expect(response.body.task).toBeDefined();
    expect(duration).toBeLessThan(100);
  });

  it('should retrieve tasks within 50ms', async () => {
    // First create a task
    const createResponse = await request
      .post('/v1/tasks')
      .set('Authorization', `Bearer ${authToken}`)
      .send({
        input: {
          title: 'Retrieve Performance Test',
          brief: 'Testing task retrieval performance',
          inputs: [],
          scopes: ['tasks:create'],
          schema: 'cortex.task.input@1',
        },
      });

    const taskId = createResponse.body.task.id;

    const start = performance.now();

    const response = await request
      .get(`/v1/tasks/${taskId}`)
      .set('Authorization', `Bearer ${authToken}`)
      .expect(200);

    const duration = performance.now() - start;

    expect(response.body.task.id).toBe(taskId);
    expect(duration).toBeLessThan(50);
  });

  it('should handle concurrent requests efficiently', async () => {
    const start = performance.now();

    // Create 10 concurrent requests
    const promises = Array.from({ length: 10 }, (_, i) =>
      request
        .post('/v1/tasks')
        .set('Authorization', `Bearer ${authToken}`)
        .send({
          input: {
            title: `Concurrent Test Task ${i}`,
            brief: 'Testing concurrent performance',
            inputs: [],
            scopes: ['tasks:create'],
            schema: 'cortex.task.input@1',
          },
        }),
    );

    const responses = await Promise.all(promises);
    const duration = performance.now() - start;

    // All requests should succeed
    responses.forEach((response) => {
      expect(response.status).toBe(200);
      expect(response.body.task).toBeDefined();
    });

    // Total time should be reasonable for 10 concurrent requests
    expect(duration).toBeLessThan(500);
  });

<<<<<<< HEAD
  it('should serve SSE events efficiently', async () => {
    const start = performance.now();

    const response = await request
      .get('/v1/events?stream=sse')
      .set('Authorization', `Bearer ${authToken}`)
      .set('Accept', 'text/event-stream');

    const duration = performance.now() - start;

    expect(response.status).toBe(200);
    expect(duration).toBeLessThan(200);
  });

=======
>>>>>>> 744dbdd3
  it('should handle SSE connections efficiently', async () => {
    const start = performance.now();

    const response = await request
      .get('/v1/events?stream=sse')
      .set('Authorization', `Bearer ${authToken}`)
      .set('Accept', 'text/event-stream');

    const duration = performance.now() - start;

    // SSE should establish quickly (server auto-closes in test env)
    expect(duration).toBeLessThan(200);
    expect(response.status).toBe(200);
  });
});<|MERGE_RESOLUTION|>--- conflicted
+++ resolved
@@ -123,7 +123,7 @@
     expect(duration).toBeLessThan(500);
   });
 
-<<<<<<< HEAD
+
   it('should serve SSE events efficiently', async () => {
     const start = performance.now();
 
@@ -138,8 +138,6 @@
     expect(duration).toBeLessThan(200);
   });
 
-=======
->>>>>>> 744dbdd3
   it('should handle SSE connections efficiently', async () => {
     const start = performance.now();
 
