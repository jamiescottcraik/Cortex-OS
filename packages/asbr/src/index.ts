/**
 * ASBR Main Entry Point
 * Agentic Second-Brain Runtime (ASBR) - Brain-only orchestration runtime
 */

// Direct imports for internal use
import { initializeAuth } from './api/auth.js';
import { createASBRServer, type ASBRServer } from './api/server.js';
import { ASBRClient, createASBRClient } from './sdk/index.js';
import { initializeXDG } from './xdg/index.js';

// Core exports
export { createASBRServer } from './api/server.js';
export type { ASBRServer } from './api/server.js';
export {
  ASBRClient,
  createASBRClient,
  createIdempotencyKey,
  createTaskInput,
} from './sdk/index.js';

// Configuration and XDG
export { getFullConfig, loadConfig, saveConfig } from './core/config.js';
export { getXDGPaths, initializeXDG } from './xdg/index.js';

// Event system
<<<<<<< HEAD
export {
  createA11yEvent,
  createEventManager,
  getEventManager,
  EventManagerClass as DeprecatedEventManager,
} from './core/events.js';
export type { EventManager } from './core/events.js';
=======
export { createA11yEvent, EventManager, getEventManager, stopEventManager } from './core/events.js';
>>>>>>> 89a23567

// Diff and normalization
export { createDiffGenerator, DiffGenerator } from './diff/generator.js';
export { ContentNormalizer, createNormalizer } from './diff/normalizer.js';
export { createDiffValidator, DiffValidator } from './diff/validator.js';

// Evidence system
export { EvidenceCollector } from './evidence/collector.js';
export { EvidenceStorage } from './evidence/storage.js';

// MCP and security
export { MCPSandbox, MCPToolRegistry } from './mcp/sandbox.js';
export { createDefaultSecurityPolicy, OWASPLLMGuard } from './security/owasp-llm-guard.js';

// Accessibility
export {
  AriaAnnouncer,
  createAccessibilityProfileFromProfile,
  createDefaultAccessibilityProfile,
} from './accessibility/aria-announcer.js';
export {
  createFocusableElement,
  getKeyboardNavigationManager,
  KeyboardNavigationManager,
} from './accessibility/keyboard-nav.js';

// Authentication
export {
  cleanupExpiredTokens,
  generateToken,
  initializeAuth,
  revokeToken,
  validateToken,
} from './api/auth.js';

// Types
export type {
  AnnouncementType,
  // Accessibility types
  AriaLivePriority,
  ArtifactRef,
  // Error types
  ASBRError,
  AuthenticationError,
  AuthorizationError,
  Config,
  // API types
  CreateTaskRequest,
  CreateTaskResponse,
  Event,
  // Event types
  EventType,
  Evidence,
  EvidencePointer,
  // Evidence types
  EvidenceRisk,
  GetTaskResponse,
  ListArtifactsQuery,
  ListArtifactsResponse,
  MCPAllowlistEntry,
  NotFoundError,
  Profile,
  // Security types
  SecurityPolicy,
  SecurityRule,
  // Core types
  Task,
  TaskInput,
  TaskRef,
  // SDK types
  UnsubscribeFunction,
  ValidationError,
  XDGPaths,
} from './types/index.js';

// Default configuration
export { DEFAULT_CONFIG } from './core/config.js';

/**
 * Initialize ASBR with default configuration
 */
export async function initializeASBR(
  options: {
    port?: number;
    host?: string;
    autoStart?: boolean;
  } = {},
): Promise<{
  server: ASBRServer;
  client: ASBRClient;
  token: string;
}> {
  // Initialize XDG directories
  await initializeXDG();

  // Initialize authentication
  const tokenInfo = await initializeAuth();

  // Create server
  const server = createASBRServer({
    port: options.port || 7439,
    host: options.host || '127.0.0.1',
  });

  // Start server if requested
  if (options.autoStart !== false) {
    await server.start();
  }

  // Create client
  const client = createASBRClient({
    baseUrl: `http://${options.host || '127.0.0.1'}:${options.port || 7439}`,
    token: tokenInfo.token,
  });

  return {
    server,
    client,
    token: tokenInfo.token,
  };
}

/**
 * ASBR Version
 */
export const VERSION = '1.0.0';

/**
 * ASBR Schema Versions
 */
export const SCHEMA_VERSIONS = {
  TASK: 'cortex.task@1',
  TASK_INPUT: 'cortex.task.input@1',
  EVIDENCE: 'cortex.evidence@1',
  ARTIFACT: 'cortex.artifact@1',
  PROFILE: 'cortex.profile@1',
} as const;<|MERGE_RESOLUTION|>--- conflicted
+++ resolved
@@ -24,7 +24,7 @@
 export { getXDGPaths, initializeXDG } from './xdg/index.js';
 
 // Event system
-<<<<<<< HEAD
+
 export {
   createA11yEvent,
   createEventManager,
@@ -32,9 +32,7 @@
   EventManagerClass as DeprecatedEventManager,
 } from './core/events.js';
 export type { EventManager } from './core/events.js';
-=======
-export { createA11yEvent, EventManager, getEventManager, stopEventManager } from './core/events.js';
->>>>>>> 89a23567
+
 
 // Diff and normalization
 export { createDiffGenerator, DiffGenerator } from './diff/generator.js';
