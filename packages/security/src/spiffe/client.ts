--- conflicted
+++ resolved
@@ -130,7 +130,7 @@
           span,
         );
 
-<<<<<<< HEAD
+
         const response = await this.fetchWithTimeout('/workload/identity', { method: 'GET' });
         if (!response.ok) {
           throw new Error(`HTTP ${response.status}`);
@@ -153,11 +153,7 @@
             trustDomain: workloadResponse.trust_domain,
           },
         };
-=======
-        const data = await requestWorkloadIdentity(this.httpClient);
-        const workloadResponse = parseWorkloadResponse(data);
-        const workloadIdentity = buildWorkloadIdentity(workloadResponse);
->>>>>>> 1a876117
+
 
         logWithSpan(
           'info',
@@ -324,12 +320,9 @@
           })
           .parse(data);
 
-<<<<<<< HEAD
+
         const certificates = this.splitPEMCertificates(trustBundleResponse.trust_bundle);
-=======
-        // Split trust bundle into individual certificates
-        const certificates = splitPEMCertificates(trustBundleResponse.trust_bundle);
->>>>>>> 1a876117
+
 
         logWithSpan(
           'info',
