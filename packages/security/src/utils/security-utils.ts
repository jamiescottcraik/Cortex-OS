/**
 * @file Security Utilities
 * @description Utility functions for security operations
 */


import { X509Certificate } from 'node:crypto';
import type { SecurityError } from '../types.js';

export type { SecurityError };
<<<<<<< HEAD
=======

import { SecurityError } from '../types';
>>>>>>> 131d1d45

/**
 * Generate a random nonce for cryptographic operations.
 * Requires Node.js 18+ where global `crypto` is available.
 */
export function generateNonce(length = 32): string {
  const array = new Uint8Array(length);
  crypto.getRandomValues(array);
  return Array.from(array, (byte) => byte.toString(16).padStart(2, '0')).join('');
}

/**
 * Validate SPIFFE ID format
 */
export function isValidSpiffeId(spiffeId: string): boolean {
  const spiffeRegex = /^spiffe:\/\/[^/]+\/[^/]+.*$/;
  return spiffeRegex.test(spiffeId);
}

/**
 * Extract trust domain from SPIFFE ID
 */
export function extractTrustDomain(spiffeId: string): string | null {
  const match = spiffeId.match(/^spiffe:\/\/([^/]+)(?:\/.*)?$/);
  return match ? match[1] : null;
}

/**
 * Extract workload path from SPIFFE ID
 */
export function extractWorkloadPath(spiffeId: string): string | null {
  const match = spiffeId.match(/^spiffe:\/\/[^/]+(\/.*)$/);
  return match ? match[1] : null;
}

/**
 * Check if a certificate is expired
 */
export function isCertificateExpired(certPem: string): boolean {
  try {
    const cert = new X509Certificate(certPem);
    return new Date(cert.validTo).getTime() <= Date.now();
  } catch {
    return true;
  }
}

/**
 * Sanitize selectors for logging
 */
export function sanitizeSelectors(selectors: Record<string, string>): Record<string, string> {
  const sanitized: Record<string, string> = {};

  for (const [key, value] of Object.entries(selectors)) {
    // Remove sensitive information from selectors
    if (
      key.toLowerCase().includes('secret') ||
      key.toLowerCase().includes('password') ||
      key.toLowerCase().includes('token')
    ) {
      sanitized[key] = '[REDACTED]';
    } else {
      sanitized[key] = value;
    }
  }

  return sanitized;
}

/**
 * Create a security context ID
 */
export function createSecurityContextId(): string {
  const timestamp = Date.now().toString(36);
  const random = generateNonce(8);
  return `sec-${timestamp}-${random}`;
}

/**
 * Validate security context
 */
export function validateSecurityContext(context: {
  spiffeId?: string;
  trustDomain?: string;
  workloadPath?: string;
}): { valid: boolean; errors: string[] } {
  const errors: string[] = [];

  if (!context.spiffeId) {
    errors.push('SPIFFE ID is required');
  } else if (!isValidSpiffeId(context.spiffeId)) {
    errors.push('Invalid SPIFFE ID format');
  }

  if (!context.trustDomain) {
    errors.push('Trust domain is required');
  }

  if (!context.workloadPath) {
    errors.push('Workload path is required');
  }

  return {
    valid: errors.length === 0,
    errors,
  };
}

export { SecurityError };<|MERGE_RESOLUTION|>--- conflicted
+++ resolved
@@ -8,11 +8,7 @@
 import type { SecurityError } from '../types.js';
 
 export type { SecurityError };
-<<<<<<< HEAD
-=======
 
-import { SecurityError } from '../types';
->>>>>>> 131d1d45
 
 /**
  * Generate a random nonce for cryptographic operations.
