/**
 * @file Security Utilities
 * @description Utility functions for security operations
 */


import { X509Certificate } from 'node:crypto';
<<<<<<< HEAD
import { SecurityError } from '../types.ts';
=======
import type { SecurityError } from '../types.js';

export type { SecurityError };
>>>>>>> 73c72e1d

/**
 * Generate a random nonce for cryptographic operations.
 * Requires Node.js 18+ where global `crypto` is available.
 */
export function generateNonce(length = 32): string {
  const array = new Uint8Array(length);
  crypto.getRandomValues(array);
  return Array.from(array, (byte) => byte.toString(16).padStart(2, '0')).join('');
}

/**
 * Validate SPIFFE ID format
 */
export function isValidSpiffeId(spiffeId: string): boolean {
  const spiffeRegex = /^spiffe:\/\/[^/]+\/[^/]+.*$/;
  return spiffeRegex.test(spiffeId);
}

/**
 * Extract trust domain from SPIFFE ID
 */
export function extractTrustDomain(spiffeId: string): string | null {
  const match = spiffeId.match(/^spiffe:\/\/([^/]+)(?:\/.*)?$/);
  return match ? match[1] : null;
}

/**
 * Extract workload path from SPIFFE ID
 */
export function extractWorkloadPath(spiffeId: string): string | null {
  const match = spiffeId.match(/^spiffe:\/\/[^/]+(\/.*)$/);
  return match ? match[1] : null;
}

/**
 * Check if a certificate is expired
 */
export function isCertificateExpired(certPem: string): boolean {
  try {
    const cert = new X509Certificate(certPem);
    return new Date(cert.validTo).getTime() <= Date.now();
  } catch {
    return true;
  }
}

/**
 * Sanitize selectors for logging
 */
export function sanitizeSelectors(selectors: Record<string, string>): Record<string, string> {
  const sanitized: Record<string, string> = {};

  for (const [key, value] of Object.entries(selectors)) {
    // Remove sensitive information from selectors
    if (
      key.toLowerCase().includes('secret') ||
      key.toLowerCase().includes('password') ||
      key.toLowerCase().includes('token')
    ) {
      sanitized[key] = '[REDACTED]';
    } else {
      sanitized[key] = value;
    }
  }

  return sanitized;
}

/**
 * Create a security context ID
 */
export function createSecurityContextId(): string {
  const timestamp = Date.now().toString(36);
  const random = generateNonce(8);
  return `sec-${timestamp}-${random}`;
}

/**
 * Validate security context
 */
export function validateSecurityContext(context: {
  spiffeId?: string;
  trustDomain?: string;
  workloadPath?: string;
}): { valid: boolean; errors: string[] } {
  const errors: string[] = [];

  if (!context.spiffeId) {
    errors.push('SPIFFE ID is required');
  } else if (!isValidSpiffeId(context.spiffeId)) {
    errors.push('Invalid SPIFFE ID format');
  }

  if (!context.trustDomain) {
    errors.push('Trust domain is required');
  }

  if (!context.workloadPath) {
    errors.push('Workload path is required');
  }

  return {
    valid: errors.length === 0,
    errors,
  };
}

export { SecurityError };<|MERGE_RESOLUTION|>--- conflicted
+++ resolved
@@ -5,13 +5,8 @@
 
 
 import { X509Certificate } from 'node:crypto';
-<<<<<<< HEAD
+
 import { SecurityError } from '../types.ts';
-=======
-import type { SecurityError } from '../types.js';
-
-export type { SecurityError };
->>>>>>> 73c72e1d
 
 /**
  * Generate a random nonce for cryptographic operations.
