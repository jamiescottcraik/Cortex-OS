--- conflicted
+++ resolved
@@ -1,4 +1,4 @@
-<<<<<<< HEAD
+
 import { describe, it, expect, vi, beforeAll } from 'vitest';
 vi.mock(
   '@cortex-os/telemetry',
@@ -9,9 +9,6 @@
   { virtual: true },
 );
 import forge from 'node-forge';
-=======
-import { describe, it, expect, vi } from 'vitest';
->>>>>>> e9f83387
 import {
   generateNonce,
   extractTrustDomain,
