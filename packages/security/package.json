{
  "name": "@cortex-os/security",
  "version": "0.1.0",
  "description": "SPIFFE/SPIRE security implementation for Cortex-OS with mTLS and workload identity management",
  "type": "module",
  "main": "dist/index.js",
  "types": "dist/index.d.ts",
  "exports": {
    ".": {
      "types": "./dist/index.d.ts",
      "import": "./dist/index.js"
    },
    "./spiffe": {
      "types": "./dist/spiffe/index.d.ts",
      "import": "./dist/spiffe/index.js"
    },
    "./mtls": {
      "types": "./dist/mtls/index.d.ts",
      "import": "./dist/mtls/index.js"
    },
    "./workload-identity": {
      "types": "./dist/workload-identity/index.d.ts",
      "import": "./dist/workload-identity/index.js"
    }
  },
  "scripts": {
    "build": "tsup src/**/*.ts --dts --format esm --clean",
    "dev": "tsup src/**/*.ts --dts --format esm --clean --watch",
    "lint": "eslint src/**/*.ts",
    "test": "vitest run",
    "test:watch": "vitest",
    "test:coverage": "vitest run --coverage",
    "semgrep": "semgrep scan --config=semgrep.yml --severity=WARNING --sarif -o semgrep.sarif ."
  },
  "keywords": [
    "security",
    "spiffe",
    "spire",
    "mtls",
    "workload-identity",
    "zero-trust"
  ],
  "dependencies": {
<<<<<<< HEAD
    "@cortex-os/a2a": "workspace:*",
    "zod": "^3.22.4",
    "node-forge": "^1.3.1"
=======
    "@cortex-os/a2a-contracts": "workspace:*",
    "@cortex-os/telemetry": "workspace:*",
    "zod": "^3.22.4"
>>>>>>> 50921abb
  },
  "devDependencies": {
    "@opentelemetry/api": "^1.9.0",
    "@opentelemetry/sdk-trace-base": "^1.30.1",
    "@types/node": "^20.9.0",
    "tsup": "^8.0.2",
    "typescript": "^5.2.2",
    "vitest": "^3.2.4"
  },
  "peerDependencies": {
    "@cortex-os/a2a": "workspace:*"
  }
}<|MERGE_RESOLUTION|>--- conflicted
+++ resolved
@@ -41,15 +41,9 @@
     "zero-trust"
   ],
   "dependencies": {
-<<<<<<< HEAD
-    "@cortex-os/a2a": "workspace:*",
-    "zod": "^3.22.4",
-    "node-forge": "^1.3.1"
-=======
     "@cortex-os/a2a-contracts": "workspace:*",
     "@cortex-os/telemetry": "workspace:*",
     "zod": "^3.22.4"
->>>>>>> 50921abb
   },
   "devDependencies": {
     "@opentelemetry/api": "^1.9.0",
@@ -60,6 +54,6 @@
     "vitest": "^3.2.4"
   },
   "peerDependencies": {
-    "@cortex-os/a2a": "workspace:*"
+    "@cortex-os/a2a-core": "workspace:*"
   }
 }