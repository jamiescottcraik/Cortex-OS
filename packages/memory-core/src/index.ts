export { LocalMemoryProvider } from './providers/LocalMemoryProvider.js';
export { RemoteMemoryProvider } from './providers/RemoteMemoryProvider.js';
<<<<<<< HEAD
export { CheckpointManager, createCheckpointManager } from './checkpoints/index.js';
export {
        ensureCheckpointSchema,
        resolveCheckpointPolicy,
        type CheckpointRuntimePolicy,
        type CheckpointManagerOptions,
} from './checkpoints/index.js';
=======
export {
createGraphRAGService,
GraphRAGQueryRequestSchema,
GraphRAGServiceConfigSchema,
} from './services/GraphRAGService.js';
>>>>>>> d8bef9f4
export type {
        Memory,
        MemoryAnalysisResult,
        MemoryCoreConfig,
<<<<<<< HEAD
        MemoryGraph,
        MemoryProvider,
        MemoryProviderError,
        MemoryRelationship,
        MemorySearchResult,
        MemoryStats,
        QdrantConfig,
        RelationshipType,
        CheckpointConfig,
        CheckpointSnapshot,
        CheckpointListPage,
        CheckpointContext,
        CheckpointBranchRequest,
        CheckpointBranchResult,
=======
        MemoryMetadata,
        MemoryGraph,
        MemoryProvider,
	MemoryProviderError,
	MemoryRelationship,
	MemorySearchResult,
	MemoryStats,
	QdrantConfig,
RelationshipType,
>>>>>>> d8bef9f4
} from './types.js';
export type {
GraphRAGQueryRequest,
GraphRAGResult,
GraphRAGServiceConfig,
} from './services/GraphRAGService.js';

import { LocalMemoryProvider } from './providers/LocalMemoryProvider.js';
import { RemoteMemoryProvider } from './providers/RemoteMemoryProvider.js';

// Factory function to create provider from environment
export function createMemoryProviderFromEnv(): LocalMemoryProvider | RemoteMemoryProvider {
	const remoteBaseUrl = process.env.LOCAL_MEMORY_BASE_URL;

	if (remoteBaseUrl) {
		return new RemoteMemoryProvider({
			baseUrl: remoteBaseUrl,
			apiKey: process.env.LOCAL_MEMORY_API_KEY,
		});
	}

        const config: import('./types.js').MemoryCoreConfig = {
                sqlitePath: process.env.MEMORY_DB_PATH || './data/unified-memories.db',
                defaultLimit: parseInt(process.env.MEMORY_DEFAULT_LIMIT || '10', 10),
                maxLimit: parseInt(process.env.MEMORY_MAX_LIMIT || '100', 10),
                maxOffset: parseInt(process.env.MEMORY_MAX_OFFSET || '1000', 10),
                defaultThreshold: parseFloat(process.env.MEMORY_DEFAULT_THRESHOLD || '0.5'),
                hybridWeight: parseFloat(process.env.MEMORY_HYBRID_WEIGHT || '0.6'),
                enableCircuitBreaker: process.env.MEMORY_ENABLE_CIRCUIT_BREAKER === 'true',
		circuitBreakerThreshold: parseInt(process.env.MEMORY_CIRCUIT_BREAKER_THRESHOLD || '5', 10),
		queueConcurrency: parseInt(process.env.MEMORY_QUEUE_CONCURRENCY || '10', 10),
		logLevel: (process.env.MEMORY_LOG_LEVEL as any) || 'info',
		embedDim: parseInt(process.env.EMBED_DIM || '384', 10),
	};

	// Add Qdrant config if available
	if (process.env.QDRANT_URL) {
		config.qdrant = {
			url: process.env.QDRANT_URL,
			apiKey: process.env.QDRANT_API_KEY,
			collection: process.env.QDRANT_COLLECTION || 'local_memory_v1',
			embedDim: parseInt(process.env.EMBED_DIM || '384', 10),
			similarity: (process.env.SIMILARITY as 'Cosine' | 'Euclidean' | 'Dot') || 'Cosine',
			timeout: parseInt(process.env.QDRANT_TIMEOUT || '5000', 10),
		};
	}

	return new LocalMemoryProvider(config);
}<|MERGE_RESOLUTION|>--- conflicted
+++ resolved
@@ -1,6 +1,5 @@
 export { LocalMemoryProvider } from './providers/LocalMemoryProvider.js';
 export { RemoteMemoryProvider } from './providers/RemoteMemoryProvider.js';
-<<<<<<< HEAD
 export { CheckpointManager, createCheckpointManager } from './checkpoints/index.js';
 export {
         ensureCheckpointSchema,
@@ -8,18 +7,11 @@
         type CheckpointRuntimePolicy,
         type CheckpointManagerOptions,
 } from './checkpoints/index.js';
-=======
-export {
-createGraphRAGService,
-GraphRAGQueryRequestSchema,
-GraphRAGServiceConfigSchema,
-} from './services/GraphRAGService.js';
->>>>>>> d8bef9f4
 export type {
         Memory,
         MemoryAnalysisResult,
         MemoryCoreConfig,
-<<<<<<< HEAD
+
         MemoryGraph,
         MemoryProvider,
         MemoryProviderError,
@@ -34,17 +26,6 @@
         CheckpointContext,
         CheckpointBranchRequest,
         CheckpointBranchResult,
-=======
-        MemoryMetadata,
-        MemoryGraph,
-        MemoryProvider,
-	MemoryProviderError,
-	MemoryRelationship,
-	MemorySearchResult,
-	MemoryStats,
-	QdrantConfig,
-RelationshipType,
->>>>>>> d8bef9f4
 } from './types.js';
 export type {
 GraphRAGQueryRequest,
