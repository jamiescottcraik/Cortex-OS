/**
 * @file nodes/build.ts
 * @description Build Phase Node - Compilation, API schema, Security scan, Performance
 * @author Cortex-OS Team
 * @version 1.0.0
 */

import { Evidence, PRPState } from '../state.js';

/**
 * Build Phase Gates:
 * - ✅ Backend passes compilation + tests
 * - ✅ API schema validated (OpenAPI/JSON Schema)
 * - ✅ Security scanner (CodeQL, Semgrep) ≤ agreed majors
 * - ✅ Frontend Lighthouse/Axe ≥ 90%
 * - ✅ Docs complete with API + usage notes
 */
export class BuildNode {
  async execute(state: PRPState): Promise<PRPState> {
    const evidence: Evidence[] = [];
    const blockers: string[] = [];
    const majors: string[] = [];

    // Gate 1: Backend compilation and tests
    const backendValidation = await this.validateBackend(state);
    if (!backendValidation.passed) {
      blockers.push('Backend compilation or tests failed');
    }

    evidence.push({
      id: `build-backend-${Date.now()}`,
      type: 'test',
      source: 'backend_validation',
      content: JSON.stringify(backendValidation),
      timestamp: new Date().toISOString(),
      phase: 'build',
    });

    // Gate 2: API schema validation
    const apiValidation = await this.validateAPISchema(state);
    if (!apiValidation.passed) {
      blockers.push('API schema validation failed');
    }

    // Gate 3: Security scanning
    const securityScan = await this.runSecurityScan(state);
    if (securityScan.blockers > 0) {
      blockers.push(`Security scan found ${securityScan.blockers} critical issues`);
    }
    if (securityScan.majors > 3) {
      majors.push(`Security scan found ${securityScan.majors} major issues (limit: 3)`);
    }

    evidence.push({
      id: `build-security-${Date.now()}`,
      type: 'analysis',
      source: 'security_scanner',
      content: JSON.stringify(securityScan),
      timestamp: new Date().toISOString(),
      phase: 'build',
    });

    // Gate 4: Frontend performance
    const frontendValidation = await this.validateFrontend(state);
    if (frontendValidation.lighthouse < 90) {
      majors.push(`Lighthouse score ${frontendValidation.lighthouse} below 90%`);
    }
    if (frontendValidation.axe < 90) {
      majors.push(`Axe accessibility score ${frontendValidation.axe} below 90%`);
    }

    // Gate 5: Documentation completeness
    const docsValidation = await this.validateDocumentation(state);
    if (!docsValidation.passed) {
      majors.push('Documentation incomplete - missing API docs or usage notes');
    }

    return {
      ...state,
      evidence: [...state.evidence, ...evidence],
      validationResults: {
        ...state.validationResults,
        build: {
          passed: blockers.length === 0 && majors.length <= 3,
          blockers,
          majors,
          evidence: evidence.map((e) => e.id),
          timestamp: new Date().toISOString(),
        },
      },
    };
  }

  private async validateBackend(state: PRPState): Promise<{ passed: boolean; details: any }> {
    // Simulated backend validation - in real implementation would run actual tests
    const hasBackendReq = state.blueprint.requirements?.some(
      (req) =>
        req.toLowerCase().includes('api') ||
        req.toLowerCase().includes('backend') ||
        req.toLowerCase().includes('server'),
    );

    if (!hasBackendReq) {
      return { passed: true, details: { type: 'frontend-only' } };
    }

    // Mock compilation and test results
    return {
      passed: true, // Would be actual test results
      details: {
        compilation: 'success',
        testsPassed: 45,
        testsFailed: 0,
        coverage: 92,
      },
    };
  }

  private async validateAPISchema(state: PRPState): Promise<{ passed: boolean; details: any }> {
    const hasAPI = state.blueprint.requirements?.some(
      (req) => req.toLowerCase().includes('api') || req.toLowerCase().includes('endpoint'),
    );

    if (!hasAPI) {
      return {
        passed: true,
        details: {
          schemaFormat: 'N/A',
          validation: 'skipped',
        },
      };
    }

<<<<<<< HEAD
    // Check if schema exists in outputs
    const hasSchema = state.outputs?.['api-schema'] !== undefined;

    return {
      passed: hasSchema, // Properly fail when schema is missing
      details: {
        schemaFormat: hasSchema ? 'OpenAPI 3.0' : 'missing',
        validation: hasSchema ? 'passed' : 'failed',
      },
    };
=======
    const schemaRaw = state.blueprint.metadata?.apiSchema;
    if (!schemaRaw) {
      return {
        passed: false,
        details: {
          schemaFormat: 'missing',
          validation: 'failed',
          reason: 'apiSchema metadata missing',
        },
      };
    }

    try {
      const parsed = typeof schemaRaw === 'string' ? JSON.parse(schemaRaw) : schemaRaw;
      const schemaFormat = parsed.openapi ? 'OpenAPI' : parsed.swagger ? 'Swagger' : 'unknown';
      const valid = typeof parsed === 'object' && (parsed.openapi || parsed.swagger);
      return {
        passed: valid,
        details: {
          schemaFormat,
          validation: valid ? 'passed' : 'failed',
        },
      };
    } catch (error) {
      return {
        passed: false,
        details: {
          schemaFormat: 'invalid',
          validation: 'failed',
          reason: 'invalid JSON',
        },
      };
    }
>>>>>>> 7eb5b2fc
  }

  private async runSecurityScan(
    state: PRPState,
  ): Promise<{ blockers: number; majors: number; details: any }> {
    // Mock security scan - in real implementation would run CodeQL, Semgrep, etc.
    return {
      blockers: 0,
      majors: 1, // Example: one major security issue found
      details: {
        tools: ['CodeQL', 'Semgrep'],
        vulnerabilities: [
          {
            severity: 'major',
            type: 'potential-xss',
            file: 'frontend/src/component.tsx',
            line: 42,
          },
        ],
      },
    };
  }

  private async validateFrontend(
    state: PRPState,
  ): Promise<{ lighthouse: number; axe: number; details: any }> {
    const hasFrontend = state.blueprint.requirements?.some(
      (req) =>
        req.toLowerCase().includes('ui') ||
        req.toLowerCase().includes('frontend') ||
        req.toLowerCase().includes('interface'),
    );

    if (!hasFrontend) {
      return { lighthouse: 100, axe: 100, details: { type: 'backend-only' } };
    }

    // Mock Lighthouse and Axe scores
    return {
      lighthouse: 94, // Good score
      axe: 96, // Good accessibility score
      details: {
        lighthouse: {
          performance: 94,
          accessibility: 96,
          bestPractices: 92,
          seo: 98,
        },
        axe: {
          violations: 2,
          severity: 'minor',
        },
      },
    };
  }

  private async validateDocumentation(state: PRPState): Promise<{ passed: boolean; details: any }> {
    // Check if documentation requirements are met
    const hasDocsReq = state.blueprint.requirements?.some(
      (req) =>
        req.toLowerCase().includes('doc') ||
        req.toLowerCase().includes('guide') ||
        req.toLowerCase().includes('readme'),
    );

    return {
      passed: true, // Assume docs are complete
      details: {
        apiDocs: true,
        usageGuide: true,
        installation: true,
        examples: hasDocsReq,
      },
    };
  }
}<|MERGE_RESOLUTION|>--- conflicted
+++ resolved
@@ -131,7 +131,6 @@
       };
     }
 
-<<<<<<< HEAD
     // Check if schema exists in outputs
     const hasSchema = state.outputs?.['api-schema'] !== undefined;
 
@@ -142,41 +141,7 @@
         validation: hasSchema ? 'passed' : 'failed',
       },
     };
-=======
-    const schemaRaw = state.blueprint.metadata?.apiSchema;
-    if (!schemaRaw) {
-      return {
-        passed: false,
-        details: {
-          schemaFormat: 'missing',
-          validation: 'failed',
-          reason: 'apiSchema metadata missing',
-        },
-      };
-    }
-
-    try {
-      const parsed = typeof schemaRaw === 'string' ? JSON.parse(schemaRaw) : schemaRaw;
-      const schemaFormat = parsed.openapi ? 'OpenAPI' : parsed.swagger ? 'Swagger' : 'unknown';
-      const valid = typeof parsed === 'object' && (parsed.openapi || parsed.swagger);
-      return {
-        passed: valid,
-        details: {
-          schemaFormat,
-          validation: valid ? 'passed' : 'failed',
-        },
-      };
-    } catch (error) {
-      return {
-        passed: false,
-        details: {
-          schemaFormat: 'invalid',
-          validation: 'failed',
-          reason: 'invalid JSON',
-        },
-      };
-    }
->>>>>>> 7eb5b2fc
+
   }
 
   private async runSecurityScan(
