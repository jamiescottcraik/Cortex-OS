import { beforeEach, describe, expect, it, vi } from 'vitest';

const { sdkInstances } = vi.hoisted(() => ({ sdkInstances: [] as any[] }));

vi.mock('@opentelemetry/sdk-node', () => ({
	NodeSDK: class NodeSDK {
		config: any;
		constructor(config: any) {
			this.config = config;
			sdkInstances.push(this);
		}
		start() {}
		shutdown() {}
	},
}));
vi.mock('@opentelemetry/auto-instrumentations-node', () => ({
	getNodeAutoInstrumentations: () => [],
}));
vi.mock('@opentelemetry/resources', () => ({
<<<<<<< HEAD
	Resource: class Resource {
		constructor(public attrs: any) {}
	},
	resourceFromAttributes: (attrs: Record<string, unknown>) => ({ attributes: attrs }),
=======
        Resource: class Resource {
                constructor(public attrs: any) {}
        },
        resourceFromAttributes: (attributes: Record<string, unknown>) => attributes,
>>>>>>> e0e2058a
}));
vi.mock('@opentelemetry/semantic-conventions', () => ({
	ATTR_SERVICE_NAME: 'service.name',
	ATTR_SERVICE_VERSION: 'service.version',
}));
vi.mock('@opentelemetry/exporter-trace-otlp-http', () => ({
	OTLPTraceExporter: class OTLPTraceExporter {},
}));
vi.mock('@opentelemetry/exporter-jaeger', () => ({
	JaegerExporter: class JaegerExporter {},
}));
vi.mock('@opentelemetry/sdk-trace-base', () => ({
	ConsoleSpanExporter: class ConsoleSpanExporter {},
}));
vi.mock('@opentelemetry/sdk-metrics', () => ({
	ConsoleMetricExporter: class ConsoleMetricExporter {},
	PeriodicExportingMetricReader: class PeriodicExportingMetricReader {
		exporter: any;
		constructor(opts: any) {
			this.exporter = opts.exporter;
		}
	},
}));
vi.mock('@opentelemetry/exporter-metrics-otlp-http', () => ({
	OTLPMetricExporter: class OTLPMetricExporter {},
}));

import { initializeObservability } from '../src/tracing/index.js';

const { ConsoleSpanExporter } = await import('@opentelemetry/sdk-trace-base');
const { OTLPTraceExporter } = await import(
	'@opentelemetry/exporter-trace-otlp-http'
);
const { ConsoleMetricExporter, PeriodicExportingMetricReader } = await import(
	'@opentelemetry/sdk-metrics'
);
const { OTLPMetricExporter } = await import(
	'@opentelemetry/exporter-metrics-otlp-http'
);

describe('initializeObservability', () => {
	beforeEach(() => {
		sdkInstances.length = 0;
		process.env.TRACE_EXPORTER = '';
		process.env.METRIC_EXPORTER = '';
	});

	it('defaults to OTLP exporters', () => {
		initializeObservability('svc');
		const config = sdkInstances[0].config;
		expect(config.traceExporter).toBeInstanceOf(OTLPTraceExporter);
		expect(config.metricReader.exporter).toBeInstanceOf(OTLPMetricExporter);
	});

	it('uses console exporters when env vars set', () => {
		process.env.TRACE_EXPORTER = 'console';
		process.env.METRIC_EXPORTER = 'console';
		initializeObservability('svc');
		const config = sdkInstances[0].config;
		expect(config.traceExporter).toBeInstanceOf(ConsoleSpanExporter);
		expect(config.metricReader.exporter).toBeInstanceOf(ConsoleMetricExporter);
	});
});<|MERGE_RESOLUTION|>--- conflicted
+++ resolved
@@ -17,17 +17,12 @@
 	getNodeAutoInstrumentations: () => [],
 }));
 vi.mock('@opentelemetry/resources', () => ({
-<<<<<<< HEAD
+
 	Resource: class Resource {
 		constructor(public attrs: any) {}
 	},
 	resourceFromAttributes: (attrs: Record<string, unknown>) => ({ attributes: attrs }),
-=======
-        Resource: class Resource {
-                constructor(public attrs: any) {}
-        },
-        resourceFromAttributes: (attributes: Record<string, unknown>) => attributes,
->>>>>>> e0e2058a
+
 }));
 vi.mock('@opentelemetry/semantic-conventions', () => ({
 	ATTR_SERVICE_NAME: 'service.name',
