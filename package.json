{
  "name": "cortex-os",
  "private": true,
  "version": "0.0.1",
  "packageManager": "pnpm@9.0.0",
  "engines": { "node": ">=22.0.0" },
  "type": "module",
  "scripts": {
<<<<<<< HEAD
    "build": "pnpm -r run build",
    "dev": "pnpm -r run dev",
    "test": "pnpm -r run test",
    "lint": "pnpm -r run lint",
    "format": "prettier -w .",
    "typecheck": "pnpm -r run typecheck",
    "validate:contracts": "node ./scripts/validate-contracts.cjs",
    "prepare": "husky install",
    "sbom": "cyclonedx-bom -o sbom.json",
    "cortex:validate": "node ./.cortex/validate.cjs"
=======
    "readiness:init": "node tools/readiness/generate-readiness-yml.mjs",
    "readiness:check": "node tools/readiness/check-readiness.mjs",
    "archive:docs:dry": "node scripts/maintenance/relocate-files.mjs --dry",
    "archive:docs": "node scripts/maintenance/relocate-files.mjs",
    "pretest": "bash scripts/kill-memory-hogs.sh 2>/dev/null || true",
    "premcp": "bash scripts/kill-memory-hogs.sh 2>/dev/null || true",
    "prebuild": "bash scripts/kill-memory-hogs.sh 2>/dev/null || true",
    "memory:monitor": "bash scripts/memory-monitor.sh",
    "memory:daemon": "bash scripts/memory-monitor.sh daemon",
    "memory:clean": "bash scripts/kill-memory-hogs.sh",
    "vscode:optimize": "echo 'VS Code optimization disabled for stability'",
    "vscode:optimize:gentle": "echo 'VS Code optimization disabled for stability'",
    "test": "cross-env NODE_OPTIONS=\"--max-old-space-size=2048 --expose-gc\" VITEST_MAX_THREADS=1 VITEST_MIN_THREADS=1 VITEST_MAX_FORKS=1 VITEST_MIN_FORKS=1 vitest run --no-coverage",
    "test:watch": "cross-env NODE_OPTIONS=\"--max-old-space-size=2048 --expose-gc\" VITEST_MAX_THREADS=1 VITEST_MIN_THREADS=1 VITEST_MAX_FORKS=1 VITEST_MIN_FORKS=1 vitest --no-coverage",
    "test:coverage": "cross-env NODE_OPTIONS=\"--max-old-space-size=4096 --expose-gc\" VITEST_MAX_THREADS=1 VITEST_MIN_THREADS=1 VITEST_MAX_FORKS=1 VITEST_MIN_FORKS=1 vitest run --coverage --coverage.reporter=text-summary --coverage.reporter=json-summary",
    "test:coverage:threshold": "cross-env NODE_OPTIONS=\"--max-old-space-size=4096 --expose-gc\" VITEST_MAX_THREADS=1 VITEST_MIN_THREADS=1 VITEST_MAX_FORKS=1 VITEST_MIN_FORKS=1 vitest run --coverage --coverage.reporter=text-summary --coverage.reporter=json-summary --coverage.thresholds.statements=90 --coverage.thresholds.branches=90 --coverage.thresholds.functions=90 --coverage.thresholds.lines=90",
    "test:policy": "cross-env NODE_OPTIONS=\"--max-old-space-size=4096\" VITEST_MAX_THREADS=2 VITEST_MIN_THREADS=1 VITEST_MAX_FORKS=2 VITEST_MIN_FORKS=1 vitest run -c vitest.policy.config.ts",
    "test:launch": "cross-env NODE_OPTIONS=\"--max-old-space-size=4096\" VITEST_MAX_THREADS=2 VITEST_MIN_THREADS=1 VITEST_MAX_FORKS=2 VITEST_MIN_FORKS=1 vitest run -c tests/launch-readiness/vitest.config.ts",
    "ci:launch": "cross-env NODE_OPTIONS=\"--max-old-space-size=4096\" vitest run -c vitest.launch.config.ts --reporter=dot",
    "test:gitmcp": "cross-env NODE_OPTIONS=\"--max-old-space-size=4096\" VITEST_MAX_THREADS=2 VITEST_MIN_THREADS=1 VITEST_MAX_FORKS=2 VITEST_MIN_FORKS=1 vitest run -c vitest.gitmcp.config.ts",
    "ci:gitmcp": "pnpm test:gitmcp",
    "test:integration": "cross-env NODE_OPTIONS=\"--max-old-space-size=4096\" VITEST_MAX_THREADS=2 VITEST_MIN_THREADS=1 VITEST_MAX_FORKS=2 VITEST_MIN_FORKS=1 vitest run -c vitest.integration.config.ts",
    "test:integration:multi-agent": "cross-env NODE_OPTIONS=\"--max-old-space-size=4096\" VITEST_MAX_THREADS=2 VITEST_MIN_THREADS=1 VITEST_MAX_FORKS=2 VITEST_MIN_FORKS=1 vitest run tests/integration/multi-agent-workflow.test.ts",
    "test:integration:cli": "cross-env NODE_OPTIONS=\"--max-old-space-size=4096\" VITEST_MAX_THREADS=2 VITEST_MIN_THREADS=1 VITEST_MAX_FORKS=2 VITEST_MIN_FORKS=1 vitest run tests/integration/cli-commands.test.ts",
    "test:integration:e2e": "cross-env NODE_OPTIONS=\"--max-old-space-size=4096\" VITEST_MAX_THREADS=2 VITEST_MIN_THREADS=1 VITEST_MAX_FORKS=2 VITEST_MIN_FORKS=1 vitest run tests/integration/end-to-end-scenarios.test.ts",
    "test:integration:security": "cross-env NODE_OPTIONS=\"--max-old-space-size=4096\" VITEST_MAX_THREADS=2 VITEST_MIN_THREADS=1 VITEST_MAX_FORKS=2 VITEST_MIN_FORKS=1 vitest run tests/integration/security-validation.test.ts",
    "test:accessibility": "turbo run test:accessibility",
    "test:a11y": "turbo run test:a11y",
    "wcag3:assess": "node scripts/wcag3-tracker.mjs assess",
    "wcag3:status": "cat a11y/wcag-roadmap.md",
    "test:security": "npm run test:integration:security",
    "test:security:unit": "vitest run tests/security/database-wrapper.unit.test.ts tests/security/neo4j-wrapper.unit.test.ts tests/security/command-executor.unit.test.ts",
    "test:security:integration": "vitest run tests/security/security-wrappers.integration.test.ts",
    "test:security:regression": "vitest run tests/security/security-regression.test.ts",
    "test:security:coverage": "vitest run tests/security/ --coverage",
    "test:security:all": "npm run test:security:unit && npm run test:security:integration && npm run test:security:regression",
    "test:security:ci": "npm run test:security:all -- --reporter=dot",
    "security:scan": "cross-env NODE_OPTIONS=\"--max-old-space-size=2048\" semgrep scan --config=.semgrep/owasp-precise.yaml --severity=ERROR . --max-memory=2048",
    "security:scan:all": "cross-env NODE_OPTIONS=\"--max-old-space-size=2048\" semgrep scan --config=.semgrep/owasp-precise.yaml --config=.semgrep/owasp-top-10-improved.yaml . --max-memory=2048",
    "security:audit": "npm audit --audit-level=high",
    "security:typecheck": "npx tsc --noEmit --project tsconfig.json",
    "typecheck": "npx tsc --noEmit --project tsconfig.json",
    "security:run": "node scripts/run-security-tests.mjs",
    "mcp:start": "cd packages/mcp && npm start",
    "mcp:dev": "cd packages/mcp && npm run dev",
    "mcp:build": "cd packages/mcp && npm run build",
    "mcp:smoke": "node packages/mcp/scripts/smoke/mcp-smoke.mjs",
    "mcp:test": "packages/mcp/scripts/test-mcp.sh",
    "mcp:start-with-tunnel": "packages/mcp/scripts/start-mcp-with-tunnel.sh",
    "lint": "eslint .",
    "lint:security": "eslint \"{apps,packages}/**/*.{js,jsx,ts,tsx}\" --config=eslint-security.config.js",
    "format": "prettier --write --ignore-path .prettierignore \"{apps,packages,scripts,tests,cli,server,src}/**/*.{js,jsx,ts,tsx,md,mdx,json,yml,yaml,css,scss}\" \"docs/**/*.md\" \"*.{md,json,yml,yaml}\" \"!site/**\" \"!deploy/**\" \"!**/*.html\"",
    "format:check": "prettier --check --ignore-path .prettierignore \"{apps,packages,scripts,tests,cli,server,src}/**/*.{js,jsx,ts,tsx,md,mdx,json,yml,yaml,css,scss}\" \"docs/**/*.md\" \"*.{md,json,yml,yaml}\" \"!site/**\" \"!deploy/**\" \"!**/*.html\"",
    "build": "turbo run build",
    "build:wasm": "./node_modules/.bin/tree-sitter build --wasm node_modules/tree-sitter-javascript -o packages/mvp-core/wasm/tree-sitter-javascript.wasm && ./node_modules/.bin/tree-sitter build --wasm node_modules/tree-sitter-typescript/typescript -o packages/mvp-core/wasm/tree-sitter-typescript.wasm && ./node_modules/.bin/tree-sitter build --wasm node_modules/tree-sitter-python -o packages/mvp-core/wasm/tree-sitter-python.wasm && ./node_modules/.bin/tree-sitter build --wasm node_modules/tree-sitter-go -o packages/mvp-core/wasm/tree-sitter-go.wasm",
    "build:with-gates": "turbo run gates:check && turbo run build",
    "build:carbon": "./scripts/carbon-monitoring/carbon-aware-build.mjs turbo run build",
    "dev": "turbo run dev",
    "dev:secure": "op run --env-file=.env.1password -- turbo run dev",
    "docs:api": "python scripts/generate-api-docs.py",
    "docs:generate": "tsx scripts/generate-docs.ts",
    "docs:watch": "tsx scripts/generate-docs.ts && npx chokidar 'packages/*/src/**/*.{ts,tsx,py}' -c 'tsx scripts/generate-docs.ts'",
    "performance:budget": "ANALYZE=true pnpm --filter @brainwav/web build",
    "prepare": "node -e \"try{require('husky').install()}catch(e){console.log('[prepare] husky not installed, skipping hooks')}\"",
    "env:load": "./scripts/load-1password-env.sh",
    "env:test": "op run --env-file=.env.1password -- env | grep -E '(OPENAI|GITHUB|SONAR)'",
    "docs:build": "mkdocs build",
    "docs:links": "node scripts/docs-link-check.mjs",
    "docs:serve": "mkdocs serve --dev-addr=0.0.0.0:8000",
    "docs:dev": "mkdocs serve --livereload --watch=packages/",
    "docs:deploy": "mkdocs gh-deploy --clean --message 'Deploy docs with accessibility and evidence links'",
    "docs:accessibility:validate": "pa11y-ci --sitemap http://localhost:8000/sitemap.xml --standard WCAG2AA",
    "docs:accessibility:audit": "axe-cli http://localhost:8000 --tags wcag2a,wcag2aa --reporter json --output docs/accessibility-audit.json",
    "atlas:assess": "python -m apps.cortex-py.src.security.atlas.atlas_engine",
    "security:unified": "python -m apps.cortex-py.src.security.unified_security",
    "deps:analyze": "node scripts/analyze-dependencies.mjs",
    "license:scan": "node scripts/license/license-scanner.mjs",
    "license:validate": "node scripts/license/license-scanner.mjs",
    "sbom:generate": "node scripts/generate-sbom.mjs",
    "compliance:all": "pnpm license:validate && pnpm sbom:generate",
    "compliance:dashboard": "node scripts/compliance-dashboard.mjs",
    "compliance:monitor": "node scripts/legal-notifications.mjs monitor",
    "compliance:test:notification": "node scripts/legal-notifications.mjs test",
    "compliance:external-scan": "node scripts/external-license-integration.mjs scan",
    "structure:validate": "node scripts/validate-structure.mjs",
    "tdd:plan": "tsx tools/tdd/plan.ts",
    "tdd:ci": "tsx tools/tdd/ci.ts",
    "bloat:check": "node scripts/check-bloat.mjs",
    "project:optimize": "npm run deps:analyze && npm run structure:validate && npm run bloat:check",
    "organize-docs": "tsx scripts/doc-organizer.ts",
    "organize-docs:apply": "tsx scripts/doc-organizer.ts --apply",
    "organize-files": "node tools/file-organizer/organize.mjs",
    "organize-files:dry-run": "node tools/file-organizer/organize.mjs --dry-run",
    "python:sync": "uv sync",
    "python:sync:dev": "uv sync --dev",
    "python:add": "uv add",
    "python:remove": "uv pip uninstall",
    "python:list": "uv pip list",
    "python:migrate": "scripts/python/migrate-to-uv.sh",
    "test:structure": "vitest run tests/structure/",
    "carbon:setup": "./scripts/carbon-monitoring/setup-carbon-monitoring.sh",
    "carbon:build": "./scripts/carbon-monitoring/carbon-aware-build.mjs npm run build",
    "carbon:test": "./scripts/carbon-monitoring/carbon-aware-build.mjs npm run test",
    "carbon:dashboard": "echo 'Grafana Dashboard: http://localhost:3001 (admin/cortex123)'",
    "deploy:production": "./scripts/deploy-production.sh",
    "backup:auto": "./scripts/auto-commit.sh",
    "backup:start": "mkdir -p logs && nohup ./scripts/auto-commit.sh > logs/auto-commit.log 2>&1 &",
    "backup:stop": "pkill -f auto-commit.sh",
    "pw:test": "playwright test",
    "pw:report": "playwright show-report",
    "pw:update": "playwright test --update-snapshots",
    "pw:test:debug": "playwright test --debug",
    "pw:test:ui": "playwright test --ui",
    "ci:governance": "pnpm format:check && pnpm lint && pnpm test:security && pnpm structure:validate && pnpm license:validate && pnpm ci:mcp-path",
    "cli:check": "npx tsx apps/cortex-cli/packages/cli-tools/src/consolidation/check-consolidation.ts",
    "codemap": "tsx tools/scripts/generate-code-map.ts",
    "tui:preview": "npx tsx apps/cortex-cli/packages/cortex-cli-ui/src/bin.ts --ui=tui",
    "tui:preview:plain": "npx tsx apps/cortex-cli/packages/cortex-cli-ui/src/bin.ts --ui=tui --theme=plain",
    "tui:preview:rich": "npx tsx apps/cortex-cli/packages/cortex-cli-ui/src/bin.ts --ui=tui --theme=rich",
    "tui:dev": "npx tsx watch apps/cortex-cli/packages/cortex-cli-ui/src/bin.ts --ui=tui --theme=plain",
    "tui:dev:rich": "npx tsx watch apps/cortex-cli/packages/cortex-cli-ui/src/bin.ts --ui=tui --theme=rich",
    "check:layout": "tsx tools/repo/check-layout.ts --suggest-fix",
    "check:agents-hash": "tsx tools/validators/agents-hash-check.ts",
    "check:pr-prov": "tsx tools/validators/pr-provenance-check.ts",
    "check:a11y-docs": "tsx tools/validators/axe-docs-check.ts",
    "fix:agents-heads": "tsx .cortex/tooling/check-agents.ts",
    "verify:all": "pnpm check:layout && pnpm check:docs && pnpm check:a11y-docs",
    "simlab:smoke": "turbo run simlab:smoke --filter=@cortex-os/simlab-mono",
    "simlab:critical": "turbo run simlab:critical --filter=@cortex-os/simlab-mono",
    "simlab:full": "turbo run simlab:full --filter=@cortex-os/simlab-mono",
    "simlab:report": "turbo run simlab:report --filter=@cortex-os/simlab-mono",
    "simlab:gates": "turbo run simlab:gates --filter=@cortex-os/simlab-mono",
    "sim:status": "turbo run sim:status --filter=@cortex-os/simlab-mono",
    "dev:orbstack": "docker compose --env-file infra/compose/.env.dev -f infra/compose/docker-compose.dev.yml --profile dev-full up --build -d",
    "dev:orbstack:min": "docker compose --env-file infra/compose/.env.dev -f infra/compose/docker-compose.dev.yml --profile dev-min up --build -d",
    "dev:orbstack:full": "docker compose --env-file infra/compose/.env.dev -f infra/compose/docker-compose.dev.yml --profile dev-full up --build -d",
    "dev:orbstack:web": "docker compose --env-file infra/compose/.env.dev -f infra/compose/docker-compose.dev.yml --profile web up --build -d",
    "dev:orbstack:api": "docker compose --env-file infra/compose/.env.dev -f infra/compose/docker-compose.dev.yml --profile api up --build -d",
    "dev:orbstack:workers": "docker compose --env-file infra/compose/.env.dev -f infra/compose/docker-compose.dev.yml --profile workers up --build -d",
    "dev:orbstack:obs": "docker compose --env-file infra/compose/.env.dev -f infra/compose/docker-compose.dev.yml --profile observability up --build -d",
    "dev:orbstack:demo": "docker compose --env-file infra/compose/.env.dev -f infra/compose/docker-compose.dev.yml --profile dev-full --profile web --profile observability up --build -d",
    "dev:orbstack:down": "docker compose --env-file infra/compose/.env.dev -f infra/compose/docker-compose.dev.yml down",
    "dev:orbstack:ps": "docker compose --env-file infra/compose/.env.dev -f infra/compose/docker-compose.dev.yml ps",
    "dev:orbstack:logs": "docker compose --env-file infra/compose/.env.dev -f infra/compose/docker-compose.dev.yml logs -f"
  },
  "//": "The following review and governance scripts were removed: review, typecheck, a11y, depgraph, unused, circles, vulns. If your workflow depends on them, please refer to project documentation for migration guidance or consider restoring them as needed.",
  "dependencies": {
    "@anthropic-ai/sdk": "^0.60.0",
    "@frost-beta/clip": "^1.3.1",
    "axios": "^1.6.2",
    "chalk": "^5.3.0",
    "chokidar": "^3.5.3",
    "commander": "^11.1.0",
    "crawlee": "^3.14.1",
    "dotenv": "^16.3.1",
    "execa": "^9.6.0",
    "inquirer": "^9.2.12",
    "nanoid": "^5.0.4",
    "ora": "^7.0.1",
    "web-tree-sitter": "^0.25.8",
    "zod": "^3.22.4"
>>>>>>> 24d0b8ee
  },
  "devDependencies": {
    "@commitlint/cli": "^19.3.0",
    "@commitlint/config-conventional": "^19.2.2",
    "@types/node": "^22.5.0",
    "@typescript-eslint/eslint-plugin": "^8.1.0",
    "@typescript-eslint/parser": "^8.1.0",
    "eslint": "^9.8.0",
    "eslint-plugin-import": "^2.29.1",
    "eslint-plugin-boundaries": "^4.2.1",
    "husky": "^9.1.6",
    "lint-staged": "^15.2.8",
    "prettier": "^3.3.2",
    "ts-node": "^10.9.2",
    "typescript": "^5.5.4",
    "vitest": "^2.0.5",
    "cyclonedx-bom": "^4.4.0",
    "yaml": "^2.5.0"
  }
}<|MERGE_RESOLUTION|>--- conflicted
+++ resolved
@@ -6,18 +6,6 @@
   "engines": { "node": ">=22.0.0" },
   "type": "module",
   "scripts": {
-<<<<<<< HEAD
-    "build": "pnpm -r run build",
-    "dev": "pnpm -r run dev",
-    "test": "pnpm -r run test",
-    "lint": "pnpm -r run lint",
-    "format": "prettier -w .",
-    "typecheck": "pnpm -r run typecheck",
-    "validate:contracts": "node ./scripts/validate-contracts.cjs",
-    "prepare": "husky install",
-    "sbom": "cyclonedx-bom -o sbom.json",
-    "cortex:validate": "node ./.cortex/validate.cjs"
-=======
     "readiness:init": "node tools/readiness/generate-readiness-yml.mjs",
     "readiness:check": "node tools/readiness/check-readiness.mjs",
     "archive:docs:dry": "node scripts/maintenance/relocate-files.mjs --dry",
@@ -179,7 +167,6 @@
     "ora": "^7.0.1",
     "web-tree-sitter": "^0.25.8",
     "zod": "^3.22.4"
->>>>>>> 24d0b8ee
   },
   "devDependencies": {
     "@commitlint/cli": "^19.3.0",
