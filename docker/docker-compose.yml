version: '3.8'

services:
  # Observability - Jaeger for distributed tracing
  jaeger:
    image: jaegertracing/all-in-one:latest
    ports:
      - '16686:16686' # Jaeger UI
      - '6831:6831/udp' # Agent
      - '4317:4317' # OTLP gRPC
      - '4318:4318' # OTLP HTTP
    environment:
      - COLLECTOR_OTLP_ENABLED=true
    networks:
      - cortex-network

  # Vector Database - Qdrant for embeddings and vector search
  qdrant:
    image: qdrant/qdrant:latest
    ports:
      - '6333:6333' # HTTP API
      - '6334:6334' # gRPC API
    volumes:
      - qdrant_data:/qdrant/storage
    environment:
      - QDRANT__SERVICE__HTTP_PORT=6333
      - QDRANT__SERVICE__GRPC_PORT=6334
    networks:
      - cortex-network
    healthcheck:
      test: ['CMD', 'curl', '-f', 'http://localhost:6333/health']
      interval: 30s
      timeout: 10s
      retries: 3

  # Graph Database - Neo4j for knowledge graphs and relationships
  neo4j:
    image: neo4j:5-community
    ports:
      - '7474:7474' # HTTP
      - '7687:7687' # Bolt
    volumes:
      - neo4j_data:/data
      - neo4j_logs:/logs
    environment:
<<<<<<< HEAD
      - NEO4J_AUTH=${NEO4J_AUTH}
      - NEO4J_PASSWORD=${NEO4J_PASSWORD}
=======
>>>>>>> 674b7515
      - NEO4J_PLUGINS=apoc
      - NEO4J_dbms_security_procedures_unrestricted=apoc.*
    networks:
      - cortex-network
    healthcheck:
<<<<<<< HEAD
      test: ['CMD', 'cypher-shell', '-u', 'neo4j', '-p', '${NEO4J_PASSWORD}', 'RETURN 1']
=======
      test:
        ['CMD-SHELL', 'cypher-shell -u neo4j -p "$(echo $NEO4J_AUTH | cut -d/ -f2)" ''RETURN 1''']
>>>>>>> 674b7515
      interval: 30s
      timeout: 10s
      retries: 3

  # Backend API - FastAPI application
  # TODO: Uncomment when ready for containerized development
  # api:
  #   build:
  #     context: ./apps/api
  #     dockerfile: Dockerfile
  #   ports:
  #     - "8000:8000"
  #   environment:
  #     - ENVIRONMENT=development
  #     - BACKEND_CORS_ORIGINS=["http://localhost:3000", "http://web:3000"]
  #     - QDRANT_HOST=qdrant
  #     - QDRANT_PORT=6333
  #     - NEO4J_URI=bolt://neo4j:7687
  #     - NEO4J_USER=neo4j
<<<<<<< HEAD
  #     - NEO4J_PASSWORD=${NEO4J_PASSWORD}
=======
>>>>>>> 674b7515
  #     - JAEGER_ENDPOINT=http://jaeger:4318
  #   depends_on:
  #     qdrant:
  #       condition: service_healthy
  #     neo4j:
  #       condition: service_healthy
  #     jaeger:
  #       condition: service_started
  #   networks:
  #     - cortex-network
  #   volumes:
  #     - ./apps/api:/app
  #     - api_logs:/app/logs
  #   restart: unless-stopped

  # Frontend Web App - Next.js application
  # TODO: Uncomment when ready for containerized development
  # web:
  #   build:
  #     context: ./apps/web
  #     dockerfile: Dockerfile
  #   ports:
  #     - "3000:3000"
  #   environment:
  #     - NODE_ENV=development
  #     - NEXT_PUBLIC_API_URL=http://localhost:8000
  #     - INTERNAL_API_URL=http://api:8000
  #   depends_on:
  #     - api
  #   networks:
  #     - cortex-network
  #   volumes:
  #     - ./apps/web:/app
  #     - /app/node_modules
  #     - /app/.next
  #   restart: unless-stopped

  # Local AI - Ollama for local LLM inference
  ollama:
    image: ollama/ollama:latest
    ports:
      - '11434:11434'
    volumes:
      - ollama_data:/root/.ollama
    environment:
      - OLLAMA_HOST=0.0.0.0
    networks:
      - cortex-network
    restart: unless-stopped
    # Uncomment the following lines if you have GPU support
    # deploy:
    #   resources:
    #     reservations:
    #       devices:
    #         - driver: nvidia
    #           count: all
    #           capabilities: [gpu]

  # Carbon Monitoring - Scaphandre Bridge Service (GPL isolation)
  scaphandre-bridge:
    build:
      context: ./services/scaphandre-bridge
      dockerfile: Dockerfile
    ports:
      - '8080:8080' # Prometheus metrics
    privileged: true # Required for hardware monitoring
    volumes:
      - /sys:/sys:ro
      - /proc:/proc:ro
    environment:
      - SCAPHANDRE_PROMETHEUS_HOST=0.0.0.0
      - SCAPHANDRE_PROMETHEUS_PORT=8080
    networks:
      - cortex-network
    restart: unless-stopped
    healthcheck:
      test: ['CMD', 'curl', '-f', 'http://localhost:8080/metrics']
      interval: 30s
      timeout: 10s
      retries: 3

  # GPL Tools Service - Isolated GPL terminal visualization tools (GPL isolation)
  gpl-tools:
    build:
      context: ./services/gpl-tools
      dockerfile: Dockerfile
    ports:
      - '8765:8765' # GPL tools HTTP API
    volumes:
      - ./shared/images:/app/images:ro # Read-only access to shared images
    environment:
      - SAFE_IMAGE_DIR=/app/images
    networks:
      - cortex-network
    restart: unless-stopped
    healthcheck:
      test: ['CMD', 'curl', '-f', 'http://localhost:8765/health']
      interval: 30s
      timeout: 10s
      retries: 3

  # Prometheus for metrics collection
  prometheus:
    image: prom/prometheus:latest
    ports:
      - '9090:9090'
    volumes:
      - ./infra/prometheus/prometheus.yml:/etc/prometheus/prometheus.yml
      - prometheus_data:/prometheus
    command:
      - '--config.file=/etc/prometheus/prometheus.yml'
      - '--storage.tsdb.path=/prometheus'
      - '--web.console.libraries=/etc/prometheus/console_libraries'
      - '--web.console.templates=/etc/prometheus/consoles'
      - '--storage.tsdb.retention.time=200h'
      - '--web.enable-lifecycle'
    networks:
      - cortex-network
    restart: unless-stopped

  # Grafana for dashboard visualization
  grafana:
    image: grafana/grafana:latest
    ports:
      - '3001:3000' # Avoid conflict with Next.js app
    volumes:
      - grafana_data:/var/lib/grafana
      - ./infra/grafana/dashboards:/etc/grafana/provisioning/dashboards
    environment:
<<<<<<< HEAD
      - GF_SECURITY_ADMIN_PASSWORD=${GF_SECURITY_ADMIN_PASSWORD}
=======
>>>>>>> 674b7515
      - GF_USERS_ALLOW_SIGN_UP=false
    networks:
      - cortex-network
    restart: unless-stopped
    depends_on:
      - prometheus

volumes:
  qdrant_data:
    driver: local
  neo4j_data:
    driver: local
  neo4j_logs:
    driver: local
  ollama_data:
    driver: local
  api_logs:
    driver: local
  prometheus_data:
    driver: local
  grafana_data:
    driver: local

networks:
  cortex-network:
    driver: bridge<|MERGE_RESOLUTION|>--- conflicted
+++ resolved
@@ -43,22 +43,13 @@
       - neo4j_data:/data
       - neo4j_logs:/logs
     environment:
-<<<<<<< HEAD
-      - NEO4J_AUTH=${NEO4J_AUTH}
-      - NEO4J_PASSWORD=${NEO4J_PASSWORD}
-=======
->>>>>>> 674b7515
       - NEO4J_PLUGINS=apoc
       - NEO4J_dbms_security_procedures_unrestricted=apoc.*
     networks:
       - cortex-network
     healthcheck:
-<<<<<<< HEAD
-      test: ['CMD', 'cypher-shell', '-u', 'neo4j', '-p', '${NEO4J_PASSWORD}', 'RETURN 1']
-=======
       test:
         ['CMD-SHELL', 'cypher-shell -u neo4j -p "$(echo $NEO4J_AUTH | cut -d/ -f2)" ''RETURN 1''']
->>>>>>> 674b7515
       interval: 30s
       timeout: 10s
       retries: 3
@@ -78,10 +69,6 @@
   #     - QDRANT_PORT=6333
   #     - NEO4J_URI=bolt://neo4j:7687
   #     - NEO4J_USER=neo4j
-<<<<<<< HEAD
-  #     - NEO4J_PASSWORD=${NEO4J_PASSWORD}
-=======
->>>>>>> 674b7515
   #     - JAEGER_ENDPOINT=http://jaeger:4318
   #   depends_on:
   #     qdrant:
@@ -211,10 +198,6 @@
       - grafana_data:/var/lib/grafana
       - ./infra/grafana/dashboards:/etc/grafana/provisioning/dashboards
     environment:
-<<<<<<< HEAD
-      - GF_SECURITY_ADMIN_PASSWORD=${GF_SECURITY_ADMIN_PASSWORD}
-=======
->>>>>>> 674b7515
       - GF_USERS_ALLOW_SIGN_UP=false
     networks:
       - cortex-network
