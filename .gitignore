.env
.env.local
.env.*.local
node_modules
dist
coverage
python/.venv
sbom.json

# Build artifacts
*.d.ts
*.d.ts.map
*.js.map
lib/
<<<<<<< HEAD
# Allow library folders inside packages
!packages/**/src/lib/
!packages/**/src/lib/*
=======
!packages/*/src/lib/
>>>>>>> 50921abb
build/

# TypeScript build outputs (but keep config files)
packages/*/src/**/*.js
packages/*/src/**/*.d.ts
packages/*/src/**/*.js.map
packages/*/src/**/*.d.ts.map
libs/*/src/**/*.js
libs/*/src/**/*.d.ts
libs/*/src/**/*.js.map
libs/*/src/**/*.d.ts.map

# Specific build outputs
libs/python/exec.d.ts
libs/python/exec.d.ts.map
libs/python/exec.js
libs/python/exec.js.map
libs/typescript/contracts/src/index.d.ts
libs/typescript/contracts/src/index.d.ts.map
libs/typescript/contracts/src/index.js
libs/typescript/contracts/src/index.js.map

# Test outputs
coverage/
.nyc_output/
test-results/

# Logs
*.log
logs/

# Runtime files
.DS_Store
Thumbs.db

!packages/*/src/lib/
!packages/*/src/lib/**
!apps/*/src/lib/
!apps/*/src/lib/**<|MERGE_RESOLUTION|>--- conflicted
+++ resolved
@@ -12,13 +12,7 @@
 *.d.ts.map
 *.js.map
 lib/
-<<<<<<< HEAD
-# Allow library folders inside packages
-!packages/**/src/lib/
-!packages/**/src/lib/*
-=======
 !packages/*/src/lib/
->>>>>>> 50921abb
 build/
 
 # TypeScript build outputs (but keep config files)
