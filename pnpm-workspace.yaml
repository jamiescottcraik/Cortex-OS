--- conflicted
+++ resolved
@@ -1,11 +1,8 @@
 packages:
   - packages/*
   - packages/*/*
-<<<<<<< HEAD
-=======
   - packages/security
   - packages/a2a/**
   - libs/**
   - libs/typescript/*
->>>>>>> 6e6d7bab
   - src