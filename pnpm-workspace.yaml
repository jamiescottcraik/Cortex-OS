--- conflicted
+++ resolved
@@ -1,18 +1,6 @@
 packages:
-<<<<<<< HEAD
-  - packages/*
-  - packages/*/*
-  - packages/security
-  - packages/a2a/**
-  - libs/**
-  - libs/typescript/*
-  - apps/*
-  - apps/*/*
-  - src
-=======
   - "apps/*"
   - "packages/*"
 neverBuiltDependencies: []
 packageImportMethod: auto
-strict-peer-dependencies: true
->>>>>>> b19599a7
+strict-peer-dependencies: true