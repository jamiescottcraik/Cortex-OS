{
<<<<<<< HEAD
	"$schema": "https://raw.githubusercontent.com/nrwl/nx/master/packages/nx/schemas/nx-schema.json",
	"npmScope": "cortex-os",
	"defaultBase": "main",
	"useInferencePlugins": true,
	"namedInputs": {
		"default": ["{projectRoot}/**/*", "sharedGlobals"],
		"production": [
			"default",
			"!{projectRoot}/.eslintrc.json",
			"!{projectRoot}/eslint.config.js",
			"!{projectRoot}/**/?(*.)+(spec|test).[jt]s?(x)?(.snap)",
			"!{projectRoot}/tsconfig.spec.json",
			"!{projectRoot}/jest.config.[jt]s",
			"!{projectRoot}/vitest.config.[jt]s",
			"!{projectRoot}/src/test-setup.[jt]s",
			"!{projectRoot}/test-setup.[jt]s",
			"!{projectRoot}/.libs/**"
		],
		"sharedGlobals": [
			"{workspaceRoot}/babel.config.json",
			"{workspaceRoot}/jest.preset.js",
			"{workspaceRoot}/jest.config.js",
			"{workspaceRoot}/vitest.config.ts",
			"{workspaceRoot}/vitest.workspace.ts",
			"{workspaceRoot}/nx.json",
			"{workspaceRoot}/tsconfig.base.json"
		]
	},
	"targetDefaults": {
		"build": {
			"dependsOn": ["^build"],
			"inputs": ["production", "^production"],
			"cache": true,
			"outputs": ["{projectRoot}/dist", "{projectRoot}/build"]
		},
		"test": {
			"inputs": [
				"default",
				"^production",
				"{workspaceRoot}/jest.preset.js",
				"{workspaceRoot}/vitest.config.ts",
				"{workspaceRoot}/vitest.workspace.ts"
			],
			"cache": true,
			"outputs": ["{projectRoot}/coverage"]
		},
		"lint": {
			"inputs": [
				"default",
				"{workspaceRoot}/eslint.config.js",
				"{workspaceRoot}/biome.json"
			],
			"cache": true
		},
		"typecheck": {
			"dependsOn": ["^build"],
			"inputs": ["default", "^production"],
			"cache": true
		},
		"e2e": {
			"inputs": ["default", "^production"],
			"cache": true,
			"dependsOn": ["build"]
		}
	},
	"plugins": [
		{ "plugin": "@nx/eslint/plugin", "options": { "targetName": "lint" } },
		{
			"plugin": "@nx/vite/plugin",
			"options": {
				"buildTargetName": "build",
				"testTargetName": "test",
				"serveTargetName": "serve"
			}
		},
		{ "plugin": "@nx/js", "options": { "analyzeSourceFiles": true } }
	],
	"generators": {
		"@nx/next": { "application": { "style": "css", "linter": "eslint" } },
		"@nx/react": { "library": { "linter": "eslint" } }
	},
	"tasksRunnerOptions": {
		"default": {
			"runner": "nx/tasks-runners/default",
			"options": {
				"cacheableOperations": [
					"build",
					"test",
					"lint",
					"typecheck",
					"biome",
					"e2e"
				],
				"parallel": 3,
				"cacheDirectory": ".nx/cache"
			}
		}
	},
	"defaultProject": "cortex-os",
	"depConstraints": [
		{
			"sourceTag": "scope:asbr",
			"onlyDependOnLibsWithTags": ["scope:a2a", "scope:mcp", "type:shared"]
		},
		{
			"sourceTag": "scope:mvp",
			"onlyDependOnLibsWithTags": [
				"scope:mvp-core",
				"scope:a2a",
				"scope:mcp",
				"type:shared"
			]
		},
		{
			"sourceTag": "scope:app",
			"onlyDependOnLibsWithTags": [
				"scope:asbr",
				"scope:a2a",
				"scope:mcp",
				"scope:memories",
				"scope:orchestration",
				"type:shared"
			]
		},
		{
			"sourceTag": "type:lib",
			"onlyDependOnLibsWithTags": ["type:shared", "type:core"]
		},
		{
			"sourceTag": "type:shared",
			"onlyDependOnLibsWithTags": ["type:shared", "type:lib", "type:core"]
		},
		{ "sourceTag": "type:shared", "onlyDependOnLibsWithTags": ["type:shared"] },
		{
			"sourceTag": "type:core",
			"onlyDependOnLibsWithTags": ["type:shared", "type:core"]
		}
	],
	"nxCloudId": "68b56409c98235f690fdfefd"
=======
  "extends": "nx/presets/npm.json",
  "tasksRunnerOptions": {
    "default": {
      "runner": "nx/tasks-runners/default",
      "options": {
        "cacheDirectory": ".nx/cache",
        "cacheableOperations": ["build","test","lint","typecheck"]
      }
    }
  }
>>>>>>> b19599a7
}<|MERGE_RESOLUTION|>--- conflicted
+++ resolved
@@ -1,145 +1,4 @@
 {
-<<<<<<< HEAD
-	"$schema": "https://raw.githubusercontent.com/nrwl/nx/master/packages/nx/schemas/nx-schema.json",
-	"npmScope": "cortex-os",
-	"defaultBase": "main",
-	"useInferencePlugins": true,
-	"namedInputs": {
-		"default": ["{projectRoot}/**/*", "sharedGlobals"],
-		"production": [
-			"default",
-			"!{projectRoot}/.eslintrc.json",
-			"!{projectRoot}/eslint.config.js",
-			"!{projectRoot}/**/?(*.)+(spec|test).[jt]s?(x)?(.snap)",
-			"!{projectRoot}/tsconfig.spec.json",
-			"!{projectRoot}/jest.config.[jt]s",
-			"!{projectRoot}/vitest.config.[jt]s",
-			"!{projectRoot}/src/test-setup.[jt]s",
-			"!{projectRoot}/test-setup.[jt]s",
-			"!{projectRoot}/.libs/**"
-		],
-		"sharedGlobals": [
-			"{workspaceRoot}/babel.config.json",
-			"{workspaceRoot}/jest.preset.js",
-			"{workspaceRoot}/jest.config.js",
-			"{workspaceRoot}/vitest.config.ts",
-			"{workspaceRoot}/vitest.workspace.ts",
-			"{workspaceRoot}/nx.json",
-			"{workspaceRoot}/tsconfig.base.json"
-		]
-	},
-	"targetDefaults": {
-		"build": {
-			"dependsOn": ["^build"],
-			"inputs": ["production", "^production"],
-			"cache": true,
-			"outputs": ["{projectRoot}/dist", "{projectRoot}/build"]
-		},
-		"test": {
-			"inputs": [
-				"default",
-				"^production",
-				"{workspaceRoot}/jest.preset.js",
-				"{workspaceRoot}/vitest.config.ts",
-				"{workspaceRoot}/vitest.workspace.ts"
-			],
-			"cache": true,
-			"outputs": ["{projectRoot}/coverage"]
-		},
-		"lint": {
-			"inputs": [
-				"default",
-				"{workspaceRoot}/eslint.config.js",
-				"{workspaceRoot}/biome.json"
-			],
-			"cache": true
-		},
-		"typecheck": {
-			"dependsOn": ["^build"],
-			"inputs": ["default", "^production"],
-			"cache": true
-		},
-		"e2e": {
-			"inputs": ["default", "^production"],
-			"cache": true,
-			"dependsOn": ["build"]
-		}
-	},
-	"plugins": [
-		{ "plugin": "@nx/eslint/plugin", "options": { "targetName": "lint" } },
-		{
-			"plugin": "@nx/vite/plugin",
-			"options": {
-				"buildTargetName": "build",
-				"testTargetName": "test",
-				"serveTargetName": "serve"
-			}
-		},
-		{ "plugin": "@nx/js", "options": { "analyzeSourceFiles": true } }
-	],
-	"generators": {
-		"@nx/next": { "application": { "style": "css", "linter": "eslint" } },
-		"@nx/react": { "library": { "linter": "eslint" } }
-	},
-	"tasksRunnerOptions": {
-		"default": {
-			"runner": "nx/tasks-runners/default",
-			"options": {
-				"cacheableOperations": [
-					"build",
-					"test",
-					"lint",
-					"typecheck",
-					"biome",
-					"e2e"
-				],
-				"parallel": 3,
-				"cacheDirectory": ".nx/cache"
-			}
-		}
-	},
-	"defaultProject": "cortex-os",
-	"depConstraints": [
-		{
-			"sourceTag": "scope:asbr",
-			"onlyDependOnLibsWithTags": ["scope:a2a", "scope:mcp", "type:shared"]
-		},
-		{
-			"sourceTag": "scope:mvp",
-			"onlyDependOnLibsWithTags": [
-				"scope:mvp-core",
-				"scope:a2a",
-				"scope:mcp",
-				"type:shared"
-			]
-		},
-		{
-			"sourceTag": "scope:app",
-			"onlyDependOnLibsWithTags": [
-				"scope:asbr",
-				"scope:a2a",
-				"scope:mcp",
-				"scope:memories",
-				"scope:orchestration",
-				"type:shared"
-			]
-		},
-		{
-			"sourceTag": "type:lib",
-			"onlyDependOnLibsWithTags": ["type:shared", "type:core"]
-		},
-		{
-			"sourceTag": "type:shared",
-			"onlyDependOnLibsWithTags": ["type:shared", "type:lib", "type:core"]
-		},
-		{ "sourceTag": "type:shared", "onlyDependOnLibsWithTags": ["type:shared"] },
-		{
-			"sourceTag": "type:core",
-			"onlyDependOnLibsWithTags": ["type:shared", "type:core"]
-		}
-	],
-	"nxCloudId": "68b56409c98235f690fdfefd"
-=======
   "extends": "nx/presets/npm.json",
   "tasksRunnerOptions": {
     "default": {
@@ -150,5 +9,4 @@
       }
     }
   }
->>>>>>> b19599a7
 }